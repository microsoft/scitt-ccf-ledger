name: "Build and test"
on:
  push:
    branches:
      - main
  pull_request:

concurrency:
  group: ${{ github.workflow }}-${{ github.ref }}
  cancel-in-progress: true

jobs:
  checks:
    name: Format and License Checks
    runs-on: ubuntu-20.04
<<<<<<< HEAD
    container: ghcr.io/microsoft/ccf/app/dev/virtual:ccf-6.0.0-dev13
=======
    container: ghcr.io/microsoft/ccf/app/dev/virtual:ccf-6.0.0-dev19
>>>>>>> 223bff59
    steps:
      - run: git config --global --add safe.directory "$GITHUB_WORKSPACE"
      - name: Checkout repository
        uses: actions/checkout@v4
      - run: ./scripts/ci-checks.sh
  build-test:
    name: CI
    needs: checks
    strategy:
      matrix:
        platform:
          - name: virtual
            image: virtual
            nodes: ubuntu-20.04
            options: --user root --publish-all --cap-add NET_ADMIN --cap-add NET_RAW --cap-add SYS_PTRACE -v /lib/modules:/lib/modules:ro
            unit_tests_enabled: ON
          - name: snp
            image: snp
            nodes: ubuntu-20.04
            options: --user root --publish-all --cap-add NET_ADMIN --cap-add NET_RAW --cap-add SYS_PTRACE -v /lib/modules:/lib/modules:ro
            unit_tests_enabled: OFF
    runs-on: ${{ matrix.platform.nodes }}
    container:
<<<<<<< HEAD
      image: ghcr.io/microsoft/ccf/app/dev/${{ matrix.platform.image }}:ccf-6.0.0-dev13
=======
      image: ghcr.io/microsoft/ccf/app/dev/${{ matrix.platform.image }}:ccf-6.0.0-dev19
>>>>>>> 223bff59
      options: ${{ matrix.platform.options }}
      env:
        # Helps to distinguish between CI and local builds.
        SCITT_CI: 1
        # Additional CMake flags.
        PLATFORM: ${{ matrix.platform.name }}
        CMAKE_BUILD_TYPE: Debug
        ENABLE_CLANG_TIDY: ON
        BUILD_TESTS: ${{ matrix.platform.unit_tests_enabled }}
        # These make CI print all the errors, rather than stopping early.
        CXXFLAGS: -ferror-limit=0
        NINJA_FLAGS: -k 0
    steps:
      - name: Checkout repository with tags
        uses: actions/checkout@v4
        with:
          fetch-depth: 0

      # Work-around for https://github.com/actions/runner/issues/2033
      - name: Work around git safe.directory in container
        run: chown -R $(id -u):$(id -g) $PWD
      - run: apt-get update && apt-get install -y clang-tidy-15
      - run: ./build.sh
      - run: ./run_unit_tests.sh
        if: "${{ matrix.platform.name == 'virtual' }}"
      - run: ./run_functional_tests.sh
        if: "${{ matrix.platform.name != 'snp' }}" # Functional tests are not supported on SNP platform for the moment
      - name: "Upload logs for ${{ matrix.platform.name }}"
        uses: actions/upload-artifact@v4
        if: success() || failure()
        with:
          name: logs-${{ matrix.platform.name }}
          path: |
            /tmp/pytest-of-root/*current/*current/*.{out,err}
            /tmp/pytest-of-root/*current/*current/config.json
          if-no-files-found: warn<|MERGE_RESOLUTION|>--- conflicted
+++ resolved
@@ -13,11 +13,7 @@
   checks:
     name: Format and License Checks
     runs-on: ubuntu-20.04
-<<<<<<< HEAD
-    container: ghcr.io/microsoft/ccf/app/dev/virtual:ccf-6.0.0-dev13
-=======
     container: ghcr.io/microsoft/ccf/app/dev/virtual:ccf-6.0.0-dev19
->>>>>>> 223bff59
     steps:
       - run: git config --global --add safe.directory "$GITHUB_WORKSPACE"
       - name: Checkout repository
@@ -41,11 +37,7 @@
             unit_tests_enabled: OFF
     runs-on: ${{ matrix.platform.nodes }}
     container:
-<<<<<<< HEAD
-      image: ghcr.io/microsoft/ccf/app/dev/${{ matrix.platform.image }}:ccf-6.0.0-dev13
-=======
       image: ghcr.io/microsoft/ccf/app/dev/${{ matrix.platform.image }}:ccf-6.0.0-dev19
->>>>>>> 223bff59
       options: ${{ matrix.platform.options }}
       env:
         # Helps to distinguish between CI and local builds.

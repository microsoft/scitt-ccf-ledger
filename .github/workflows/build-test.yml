name: "Build and test"
on:
  push:
    branches:
      - main
  pull_request:

concurrency:
  group: ${{ github.workflow }}-${{ github.ref }}
  cancel-in-progress: true

jobs:
  checks:
    name: Format and License Checks
    runs-on: ubuntu-20.04
    container: ghcr.io/microsoft/ccf/app/dev/virtual:ccf-6.0.0-dev7
    steps:
      - run: git config --global --add safe.directory "$GITHUB_WORKSPACE"
      - name: Checkout repository
        uses: actions/checkout@v4
      - run: ./scripts/ci-checks.sh
  build-test:
    name: CI
    needs: checks
    strategy:
      matrix:
        platform:
          - name: virtual
            image: virtual
            nodes: ubuntu-20.04
            options: --user root --publish-all --cap-add NET_ADMIN --cap-add NET_RAW --cap-add SYS_PTRACE -v /lib/modules:/lib/modules:ro
            unit_tests_enabled: ON
          - name: sgx
            image: sgx
            nodes: [self-hosted, 1ES.Pool=gha-sgx-scitt-pool]
            options: --user root --publish-all --cap-add NET_ADMIN --cap-add NET_RAW --device /dev/sgx_enclave:/dev/sgx_enclave --device /dev/sgx_provision:/dev/sgx_provision 
            unit_tests_enabled: OFF
          - name: snp
            image: snp
            nodes: ubuntu-20.04
            options: --user root --publish-all --cap-add NET_ADMIN --cap-add NET_RAW --cap-add SYS_PTRACE -v /lib/modules:/lib/modules:ro
            unit_tests_enabled: OFF
        exclude:
          - platform: { name: sgx }
    runs-on: ${{ matrix.platform.nodes }}
    container:
      image: ghcr.io/microsoft/ccf/app/dev/${{ matrix.platform.image }}:ccf-6.0.0-dev7
      options: ${{ matrix.platform.options }}
      env:
        # Helps to distinguish between CI and local builds.
        SCITT_CI: 1
        # Additional CMake flags.
        PLATFORM: ${{ matrix.platform.name }}
        CMAKE_BUILD_TYPE: Debug
        ENABLE_CLANG_TIDY: ON
        BUILD_TESTS: ${{ matrix.platform.unit_tests_enabled }}
        # These make CI print all the errors, rather than stopping early.
        CXXFLAGS: -ferror-limit=0
        NINJA_FLAGS: -k 0
    steps:
      - name: Checkout repository with tags
        uses: actions/checkout@v4
        with:
          fetch-depth: 0

      - name: "Platform SGX"
        run: |
          sudo groupadd -fg $(/usr/bin/stat -Lc '%g' /dev/sgx_provision) sgx_prv;
          sudo usermod -a -G sgx_prv $(whoami);
          cat /proc/cpuinfo | grep flags | uniq;
        shell: bash
        if: "${{ matrix.platform.name == 'sgx' }}"

      # Work-around for https://github.com/actions/runner/issues/2033
      - name: Work around git safe.directory in container
        run: chown -R $(id -u):$(id -g) $PWD
<<<<<<< HEAD
      - run: apt-get update && apt-get install -y faketime clang-tidy-15
=======
      - run: apt-get update && apt-get install -y clang-tidy-10
>>>>>>> 099525e9
      - run: ./build.sh
      - run: ./run_unit_tests.sh
        if: "${{ matrix.platform.name == 'virtual' }}"
      - run: ./run_functional_tests.sh
        if: "${{ matrix.platform.name != 'snp' }}" # Functional tests are not supported on SNP platform for the moment
      - name: "Upload logs for ${{ matrix.platform.name }}"
        uses: actions/upload-artifact@v4
        if: success() || failure()
        with:
          name: logs-${{ matrix.platform.name }}
          path: |
            out
          if-no-files-found: ignore<|MERGE_RESOLUTION|>--- conflicted
+++ resolved
@@ -74,11 +74,7 @@
       # Work-around for https://github.com/actions/runner/issues/2033
       - name: Work around git safe.directory in container
         run: chown -R $(id -u):$(id -g) $PWD
-<<<<<<< HEAD
-      - run: apt-get update && apt-get install -y faketime clang-tidy-15
-=======
-      - run: apt-get update && apt-get install -y clang-tidy-10
->>>>>>> 099525e9
+      - run: apt-get update && apt-get install -y clang-tidy-15
       - run: ./build.sh
       - run: ./run_unit_tests.sh
         if: "${{ matrix.platform.name == 'virtual' }}"

--- conflicted
+++ resolved
@@ -665,11 +665,7 @@
     issuer: Optional[str]
     kid: Optional[str]
     algorithm: str
-<<<<<<< HEAD
-    x5c: Optional[List[str]]
-=======
     x5c: Optional[List[Pem]]
->>>>>>> 566de227
 
     def __init__(
         self,
@@ -677,11 +673,7 @@
         issuer: Optional[str] = None,
         kid: Optional[str] = None,
         algorithm: Optional[str] = None,
-<<<<<<< HEAD
-        x5c: Optional[List[str]] = None,
-=======
         x5c: Optional[List[Pem]] = None,
->>>>>>> 566de227
     ):
         """
         If no algorithm is specified, a sensible default is inferred from the private key.

# Copyright (c) Microsoft Corporation.
# Licensed under the MIT License.

import base64
import hashlib
import time
from abc import ABC, abstractmethod
from dataclasses import dataclass
from http import HTTPStatus
from typing import Generic, Iterable, Literal, Optional, Tuple, TypeVar, Union, overload
from urllib.parse import urlencode

import httpx
from cryptography.hazmat.primitives import hashes
from cryptography.hazmat.primitives.asymmetric import ec
from cryptography.hazmat.primitives.serialization import load_pem_private_key
from loguru import logger as LOG

from . import crypto
from .governance import GovernanceClient
from .prefix_tree import PrefixTreeClient
from .receipt import Receipt

CCF_TX_ID_HEADER = "x-ms-ccf-transaction-id"


class MemberAuthenticationMethod(ABC):
    cert: str

    @abstractmethod
    def sign(self, data: bytes) -> bytes:
        pass


# copied from CCF/tests/infra/clients.py
class HttpSig(httpx.Auth):
    member_auth_client: MemberAuthenticationMethod
    requires_request_body = True

    def __init__(self, member_auth_client: MemberAuthenticationMethod):
        self.member_auth_client = member_auth_client
        self.key_id = crypto.get_cert_fingerprint(member_auth_client.cert)

    def auth_flow(self, request):
        body_digest = base64.b64encode(hashlib.sha256(request.content).digest()).decode(
            "ascii"
        )
        request.headers["digest"] = f"SHA-256={body_digest}"
        string_to_sign = "\n".join(
            [
                f"(request-target): {request.method.lower()} {request.url.raw_path.decode('utf-8')}",
                f"digest: SHA-256={body_digest}",
                f"content-length: {len(request.content)}",
            ]
        ).encode("utf-8")

        signature = self.member_auth_client.sign(string_to_sign)
        b64signature = base64.b64encode(signature).decode("ascii")
        request.headers[
            "authorization"
        ] = f'Signature keyId="{self.key_id}",algorithm="hs2019",headers="(request-target) digest content-length",signature="{b64signature}"'
        yield request


@dataclass
class ServiceError(Exception):
    code: str
    message: str

    def __str__(self):
        return f"{self.code}: {self.message}"


SelfClient = TypeVar("SelfClient", bound="BaseClient")


class BaseClient:
    """
    Wrapper around an HTTP client, with facilities to interact with a CCF-based
    service.

    Provides support for authentication, request signing, logging, configurable
    retry conditions, etc...
    """

    url: str
    auth_token: Optional[str]
<<<<<<< HEAD
    member_auth: Optional[MemberAuthenticationMethod]
=======
    member_auth: Optional[Tuple[str, str]]
    wait_time: Optional[float]
    tcp_nodelay_patch: bool
>>>>>>> 9faa3f73
    development: bool

    session: httpx.Client
    member_http_sig: Optional[HttpSig]

    def __init__(
        self,
        url: str,
        *,
        auth_token: Optional[str] = None,
<<<<<<< HEAD
        member_auth: Optional[MemberAuthenticationMethod] = None,
=======
        member_auth: Optional[Tuple[str, str]] = None,
        wait_time: Optional[float] = None,
        tcp_nodelay_patch: bool = False,
>>>>>>> 9faa3f73
        development: bool = False,
    ):
        """
        Create a new BaseClient instance.

        auth_token:
            A bearer token for all requests made by this instance.

        member_auth:
            MemberAuthenticationMethod include A pair of certificate and private key in PEM format or AKV login idenity, used to sign requests.
            Each request that needs signing must also be given the `sign_request=True` parameter.

        wait_time:
            The time to wait between retries. If None, the default wait time is used.

        development:
            If true, the TLS certificate of the server will not be verified.
        """

        # Even though these are passed to the httpx.Client and not used
        # directly, we save them so we can create a new Client with modified
        # settings in the `replace` method.
        self.url = url
        self.auth_token = auth_token
        self.member_auth = member_auth
        self.wait_time = wait_time
        self.tcp_nodelay_patch = tcp_nodelay_patch
        self.development = development

        headers = {}
        if auth_token:
            headers["Authorization"] = "Bearer " + auth_token

        if member_auth:
            self.member_http_sig = HttpSig(member_auth)
        else:
            self.member_http_sig = None

        if tcp_nodelay_patch:
            # Work-around until https://github.com/encode/httpcore/pull/651 is merged.
            # This is necessary to set TCP_NODELAY on the sockets used by httpx.
            # Without it we get issues with Nagle + delayed ACK,
            # leading to 40ms pauses when sending requests.
            # Note that many libraries do this by default, but httpx does not.
            import socket

            import httpcore

            class NoDelayBackend(httpcore.backends.sync.SyncBackend):
                def connect_tcp(
                    self, host: str, port: int, timeout=None, local_address=None
                ):
                    s = super().connect_tcp(host, port, timeout, local_address)
                    s._sock.setsockopt(socket.IPPROTO_TCP, socket.TCP_NODELAY, 1)  # type: ignore
                    return s

            transport = httpx.HTTPTransport(verify=not development)
            transport._pool = httpcore.ConnectionPool(
                network_backend=NoDelayBackend(),
                ssl_context=transport._pool._ssl_context,
            )
        else:
            transport = None

        self.session = httpx.Client(
            base_url=url, headers=headers, verify=not development, transport=transport
        )

    def replace(self: SelfClient, **kwargs) -> SelfClient:
        """
        Create a new instance with certain parameters modified. Any parameters
        that weren't specified will be inherited from the current instance.

        The accepted keyword arguments are the same as those of the constructor.
        """
        values: dict = {
            "url": self.url,
            "auth_token": self.auth_token,
            "member_auth": self.member_auth,
            "wait_time": self.wait_time,
            "tcp_nodelay_patch": self.tcp_nodelay_patch,
            "development": self.development,
        }
        values.update(kwargs)
        return self.__class__(**values)

    def request(
        self,
        method,
        url,
        *,
        retry_on=[],
        sign_request=False,
        wait_for_confirmation=False,
        **kwargs,
    ):
        """
        Issue a request to the server.

        retry_on: a list of predicates on the response.
            Each predicate can be one of an HTTP status code, a pair of a status code and a error
            code or a callable that accepts a response object and returns True if the request
            should be retried. If any predicate matches, the request is retried after a short delay.

        sign_request:
            Sign the request with the member private key. A key and certificate must have been
            provided to the constructor.

        wait_for_confirmation:
            Wait for the transaction created by this request to be globally committed. If True, the
            client will wait for confirmation and raise an error if the transaction was rolled-back.
            Otherwise, any write to the key-value store caused by this request could be silently
            rolled-back.

        Other keyword-arguments are passed to httpx.
        """
        if sign_request:
            if not self.member_http_sig:
                raise ValueError("Cannot sign request: no member key configured")
            elif "auth" in kwargs:
                raise ValueError("Cannot use `auth` with `sign_request`")
            else:
                kwargs["auth"] = self.member_http_sig

        default_wait_time = 2
        timeout = 30
        deadline = time.monotonic() + timeout
        attempt = 1
        while True:
            response = self.session.request(method, url, **kwargs)

            log_parts = [method, url]
            if attempt > 1:
                log_parts.append(f"(attempt #{attempt})")
            log_parts.append(response.status_code)
            if not response.is_success:
                log_parts.append(response.json().get("error", {}).get("code"))
            LOG.debug(" ".join(str(p) for p in log_parts))

            for code in retry_on:
                if isinstance(code, tuple):
                    if (
                        response.status_code == code[0]
                        and response.json().get("error", {}).get("code") == code[1]
                    ):
                        break
                elif callable(code):
                    if code(response):
                        break
                else:
                    if response.status_code == code:
                        break
            else:
                break

            if self.wait_time is not None:
                wait = self.wait_time
            else:
                wait = int(response.headers.get("retry-after", default_wait_time))
            if time.monotonic() + wait > deadline:
                raise ValueError("Too many retries")

            time.sleep(wait)
            attempt += 1

        if not response.is_success:
            error = response.json()["error"]
            raise ServiceError(error["code"], error["message"])

        if wait_for_confirmation:
            self.wait_for_confirmation(response.headers[CCF_TX_ID_HEADER])

        return response

    def wait_for_confirmation(self, tx: str):
        """
        Wait until a transaction has either been globally committed or was rolled back.

        In the latter case, an exception is raised.
        """
        response = self.get(
            "/tx",
            params={"transaction_id": tx},
            retry_on=[lambda r: r.is_success and r.json()["status"] == "Pending"],
        )

        status = response.json()["status"]
        if status != "Committed":
            raise RuntimeError(
                f"Transaction {tx} was not committed. Status is {status}"
            )

    def get(self, *args, **kwargs):
        return self.request("GET", *args, **kwargs)

    def post(self, *args, **kwargs):
        return self.request("POST", *args, **kwargs)

    def get_historical(self, *args, retry_on=[], **kwargs):
        """
        Issue a request, retrying on codes commonly used by CCF applications to indicate that a
        historical query to the KV is in progress and needs to be retried.
        """
        return self.get(
            *args,
            **kwargs,
            retry_on=[
                HTTPStatus.ACCEPTED,
                (HTTPStatus.NOT_FOUND, "TransactionPendingOrUnknown"),
            ]
            + retry_on,
        )


T = TypeVar("T", bound=Optional[bytes], covariant=True)


@dataclass
class Submission(Generic[T]):
    """
    The result of submitting a claim to the service.
    The presence and format of the receipt is depends on arguments passed to the `submit_claim`
    method.
    """

    tx: str
    receipt: T

    @property
    def seqno(self) -> int:
        view, seqno = self.tx.split(".")
        return int(seqno)


class Client(BaseClient):
    """
    Specialization of the BaseClient, aimed at interacting with a SCITT CCF ledger instance.
    """

    def get_parameters(self) -> dict:
        return self.get("/parameters").json()

    def get_trust_store(self) -> dict:
        params = self.get_parameters()
        service_id = params.get("serviceId")
        return {service_id: params}

    def get_constitution(self) -> str:
        # The endpoint returns the value as a JSON-encoded string, ie. wrapped
        # in double quotes and with all special characters escaped.
        return self.get("/gov/kv/constitution").json()

    def get_version(self) -> dict:
        return self.get("/version").json()

    def get_did_document(self, did: str) -> dict:
        # Note: This endpoint only returns data for did:web DIDs.
        return self.get(f"/did/{did}").json()["did_document"]

    @overload
    def submit_claim(
        self, claim: bytes, *, skip_confirmation: Literal[False] = False
    ) -> Submission[bytes]:
        ...

    @overload
    def submit_claim(
        self, claim: bytes, *, skip_confirmation: Literal[True]
    ) -> Submission[None]:
        ...

    def submit_claim(
        self, claim: bytes, *, skip_confirmation=False
    ) -> Union[Submission[bytes], Submission[None]]:
        headers = {"Content-Type": "application/cose"}
        response = self.post(
            "/entries",
            headers=headers,
            content=claim,
            retry_on=[
                (HTTPStatus.SERVICE_UNAVAILABLE, "DIDResolutionInProgressRetryLater")
            ],
        )

        tx = response.headers[CCF_TX_ID_HEADER]
        if skip_confirmation:
            return Submission(tx, None)
        else:
            receipt = self.get_receipt(tx, decode=False)
            return Submission(tx, receipt)

    def get_claim(self, tx: str, *, embed_receipt=False) -> bytes:
        response = self.get_historical(
            f"/entries/{tx}", params={"embedReceipt": embed_receipt}
        )
        return response.content

    @overload
    def get_receipt(self, tx: str, *, decode: Literal[True] = True) -> Receipt:
        ...

    @overload
    def get_receipt(self, tx: str, *, decode: Literal[False]) -> bytes:
        ...

    def get_receipt(self, tx: str, *, decode=True) -> Union[bytes, Receipt]:
        response = self.get_historical(f"/entries/{tx}/receipt")
        if decode:
            return Receipt.decode(response.content)
        else:
            return response.content

    def enumerate_claims(
        self, *, start: Optional[int] = None, end: Optional[int] = None
    ) -> Iterable[str]:
        """
        Enumerate all claims on the ledger, with an optional start and end range.

        Yields a sequence of transaction numbers. The contents and/or receipt for a given claim can
        be fetched using the `get_claim` and `get_receipt` methods.
        """
        params = {}
        if start is not None:
            params["from"] = start
        if end is not None:
            params["to"] = end

        link = f"/entries/txIds?{urlencode(params)}"

        while link:
            response = self.get(
                link,
                params=params,
                retry_on=[
                    (HTTPStatus.SERVICE_UNAVAILABLE, "IndexingInProgressRetryLater")
                ],
            )
            body = response.json()
            for tx in body["transactionIds"]:
                yield tx

            link = body.get("nextLink")

    def wait_for_network_open(self):
        self.get(
            "/node/network",
            retry_on=[lambda r: r.is_success and r.json()["service_status"] != "Open"],
        )

    @property
    def governance(self):
        return GovernanceClient(self)

    @property
    def prefix_tree(self):
        return PrefixTreeClient(self)<|MERGE_RESOLUTION|>--- conflicted
+++ resolved
@@ -85,13 +85,9 @@
 
     url: str
     auth_token: Optional[str]
-<<<<<<< HEAD
     member_auth: Optional[MemberAuthenticationMethod]
-=======
-    member_auth: Optional[Tuple[str, str]]
     wait_time: Optional[float]
     tcp_nodelay_patch: bool
->>>>>>> 9faa3f73
     development: bool
 
     session: httpx.Client
@@ -102,13 +98,9 @@
         url: str,
         *,
         auth_token: Optional[str] = None,
-<<<<<<< HEAD
         member_auth: Optional[MemberAuthenticationMethod] = None,
-=======
-        member_auth: Optional[Tuple[str, str]] = None,
         wait_time: Optional[float] = None,
         tcp_nodelay_patch: bool = False,
->>>>>>> 9faa3f73
         development: bool = False,
     ):
         """

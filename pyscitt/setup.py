# Copyright (c) Microsoft Corporation.
# Licensed under the MIT License.

from os import path

from setuptools import find_packages, setup

PACKAGE_NAME = "pyscitt"
PACKAGE_VERSION = "0.1.0"

path_here = path.abspath(path.dirname(__file__))

with open(path.join(path_here, "README.md"), encoding="utf-8") as f:
    long_description = f.read()

setup(
    name=PACKAGE_NAME,
    version=PACKAGE_VERSION,
    description="Tools to sign claims and interact with a SCITT CCF Ledger",
<<<<<<< HEAD
    long_description=open('README.md').read(),
    long_description_content_type='text/markdown',
=======
    long_description=long_description,
    long_description_content_type="text/markdown",
>>>>>>> 59ba9ca9
    packages=find_packages(),
    entry_points={
        "console_scripts": ["scitt=pyscitt.cli.main:main"],
    },
    python_requires=">=3.8",
    install_requires=[
        "ccf==4.0.10",  # We temporarily bump this to 4.0.10 instead of 4.0.7 (current CCF version) so that we can upgrade cryptography to a 41.* version, which fixes several security vulnerabilities.
        "cryptography==41.*",  # needs to match ccf
        "httpx",
<<<<<<< HEAD
        "cbor2",
        # TODO: remove this once pycose >= 1.0.2 is released
        "pycose @ git+https://github.com/kapilvgit/pycose@87169e69d39a7623b01272644c01773d90e74731#egg=pycose",
=======
        "cbor2==5.4.*",
        "pycose==1.1.0",
>>>>>>> 59ba9ca9
        "pyjwt",
        "azure-keyvault",
        "azure-identity",
    ],
    license="Apache License 2.0",
    author="SCITT CCF Team",
    classifiers=[
        "Development Status :: 3 - Alpha",
        "Intended Audience :: Developers",
        "Programming Language :: Python :: 3",
        "License :: OSI Approved :: MIT License",
    ],
    url="https://github.com/microsoft/scitt-ccf-ledger/tree/main/pyscitt",
)<|MERGE_RESOLUTION|>--- conflicted
+++ resolved
@@ -17,13 +17,8 @@
     name=PACKAGE_NAME,
     version=PACKAGE_VERSION,
     description="Tools to sign claims and interact with a SCITT CCF Ledger",
-<<<<<<< HEAD
-    long_description=open('README.md').read(),
-    long_description_content_type='text/markdown',
-=======
     long_description=long_description,
     long_description_content_type="text/markdown",
->>>>>>> 59ba9ca9
     packages=find_packages(),
     entry_points={
         "console_scripts": ["scitt=pyscitt.cli.main:main"],
@@ -33,14 +28,8 @@
         "ccf==4.0.10",  # We temporarily bump this to 4.0.10 instead of 4.0.7 (current CCF version) so that we can upgrade cryptography to a 41.* version, which fixes several security vulnerabilities.
         "cryptography==41.*",  # needs to match ccf
         "httpx",
-<<<<<<< HEAD
-        "cbor2",
-        # TODO: remove this once pycose >= 1.0.2 is released
-        "pycose @ git+https://github.com/kapilvgit/pycose@87169e69d39a7623b01272644c01773d90e74731#egg=pycose",
-=======
         "cbor2==5.4.*",
         "pycose==1.1.0",
->>>>>>> 59ba9ca9
         "pyjwt",
         "azure-keyvault",
         "azure-identity",

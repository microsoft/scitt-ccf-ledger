#!/bin/bash
# Copyright (c) Microsoft Corporation.
# Licensed under the MIT License.

set -ex

CMAKE_BUILD_TYPE=${CMAKE_BUILD_TYPE:-Release}
PLATFORM=${PLATFORM:-snp}
BUILD_TESTS=${BUILD_TESTS:-ON}
ENABLE_CLANG_TIDY=${ENABLE_CLANG_TIDY:-OFF}
NINJA_FLAGS=${NINJA_FLAGS:-}
BUILD_CCF_FROM_SOURCE=${BUILD_CCF_FROM_SOURCE:-OFF}
CC=${CC:-clang-15}
CXX=${CXX:-clang++-15}

if [ "$PLATFORM" != "virtual" ] && [ "$PLATFORM" != "snp" ]; then
    echo "Unknown platform: $PLATFORM, must be 'virtual', or 'snp'"
    exit 1
fi

if [ "$BUILD_CCF_FROM_SOURCE" = "ON" ]; then
<<<<<<< HEAD
    CCF_SOURCE_VERSION="6.0.0-dev13"
=======
    CCF_SOURCE_VERSION="6.0.0-dev19"
>>>>>>> 223bff59
    echo "Cloning CCF sources"
    rm -rf ccf-source
    git clone --single-branch -b "ccf-${CCF_SOURCE_VERSION}" https://github.com/microsoft/CCF ccf-source
    echo "Installing build dependencies for CCF"
    pushd ccf-source/
    pushd getting_started/setup_vm/
    apt-get -y update
    ./run.sh ccf-dev.yml -e ccf_ver="$CCF_SOURCE_VERSION" -e platform="$PLATFORM" -e clang_version=15
    popd
    echo "Compiling CCF $PLATFORM"
    mkdir -p build
    pushd build
    cmake -L -GNinja -DCMAKE_INSTALL_PREFIX="/opt/ccf_${PLATFORM}" -DCOMPILE_TARGET="$PLATFORM" -DBUILD_TESTS=OFF -DBUILD_UNIT_TESTS=OFF -DCMAKE_BUILD_TYPE=Debug -DSAN=ON ..
    ninja
    echo "Packaging CCF into deb"
    cpack -D CPACK_DEBIAN_FILE_NAME=ccf_virtual_amd64.deb -G DEB
    echo "Installing CCF deb"
    dpkg -i "ccf_virtual_amd64.deb"
    popd
    popd
fi

root_dir=$(pwd)
install_dir=/tmp/scitt

mkdir -p $install_dir

# Note: this is a development build.
# See docker/ for a non-development build.
CC="$CC" CXX="$CXX" \
    cmake -GNinja -B build/app \
    -DCMAKE_BUILD_TYPE="${CMAKE_BUILD_TYPE}" \
    -DCOMPILE_TARGET="${PLATFORM}" \
    -DBUILD_TESTS="${BUILD_TESTS}" \
    -DCMAKE_INSTALL_PREFIX=$install_dir \
    -DENABLE_CLANG_TIDY="${ENABLE_CLANG_TIDY}" \
    "$root_dir/app"

ninja -C build/app ${NINJA_FLAGS} --verbose
ninja -C build/app ${NINJA_FLAGS} install

echo "List of installed files in SCITT_DIR $install_dir"
ls -R $install_dir<|MERGE_RESOLUTION|>--- conflicted
+++ resolved
@@ -19,11 +19,7 @@
 fi
 
 if [ "$BUILD_CCF_FROM_SOURCE" = "ON" ]; then
-<<<<<<< HEAD
-    CCF_SOURCE_VERSION="6.0.0-dev13"
-=======
     CCF_SOURCE_VERSION="6.0.0-dev19"
->>>>>>> 223bff59
     echo "Cloning CCF sources"
     rm -rf ccf-source
     git clone --single-branch -b "ccf-${CCF_SOURCE_VERSION}" https://github.com/microsoft/CCF ccf-source

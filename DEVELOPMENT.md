# Development guidelines 

The following explains how to build, run, and test scitt-ccf-ledger.

## Development environment

scitt-ccf-ledger uses a Trusted Execution Environment (TEE) to provide strong security guarantees.
This means TEE hardware (AMD SEV-SNP) is required to run and test scitt-ccf-ledger in full.

However, scitt-ccf-ledger also supports running in *virtual* mode which does not require TEE hardware
and is generally sufficient for local development.

### Develop within Codespaces

For *virtual* mode development only, instead of following the steps below, you can also use GitHub Codespaces and then continue with the "Building" section: 

[![Open in GitHub Codespaces](https://github.com/codespaces/badge.svg)](https://github.com/codespaces/new?hide_repo_select=true&ref=main&repo=562968818&machine=standardLinux32gb&devcontainer_path=.devcontainer%2Fdevcontainer.json&location=WestEurope)

### Develop within a running Docker image

Similar to Codespaces you could build and test the application within the running docker image:

```sh
docker build -t mytestimg -f .devcontainer/Dockerfile .
docker run --rm -it --env PLATFORM=virtual --volume $(pwd):/opt/app --workdir /opt/app --entrypoint /bin/bash mytestimg
# workaround to make git happy in a running docker image
/opt/app# git config --global --add safe.directory "*"

## ready to build and test now, see below commands
```

### Develop within a host machine

It is expected that you have Ubuntu 20.04. Follow the steps below to setup your development environment, replacing `<virtual|snp>` with either one, as desired:

1. Set up your host machine:
    - If using virtual mode, running Ubuntu 20.04 on any platform (WSL, VM, etc.) is enough
    - If using SNP, you should use a machine with SNP hardware support and a platform that allows to enforce security policies for containers running on it (e.g., [Confidential Containers on AKS](https://learn.microsoft.com/en-us/azure/aks/confidential-containers-overview), [Confidential Containers on ACI](https://learn.microsoft.com/en-us/azure/container-instances/container-instances-confidential-overview))

2. Install dependencies:
    ```sh
<<<<<<< HEAD
    wget https://github.com/microsoft/CCF/archive/refs/tags/ccf-6.0.0-dev13.tar.gz
    tar xvzf ccf-6.0.0-dev13.tar.gz
    cd CCF-ccf-6.0.0-dev13/getting_started/setup_vm/
    ./run.sh app-dev.yml -e ccf_ver=6.0.0-dev13 -e platform=<virtual|snp> -e clang_version=15
=======
    wget https://github.com/microsoft/CCF/archive/refs/tags/ccf-6.0.0-dev18.tar.gz
    tar xvzf ccf-6.0.0-dev18.tar.gz
    cd CCF-ccf-6.0.0-dev18/getting_started/setup_vm/
    ./run.sh app-dev.yml -e ccf_ver=6.0.0-dev18 -e platform=<virtual|snp> -e clang_version=15
>>>>>>> 1647ebe5
    ```

## Compiling

### Using Docker build container

When you need to quickly build it and do not have the configured development environment yet.

```sh
export PLATFORM=virtual
./docker/build.sh
```

### Using your development environment

This will expect all of the required dependencies to be set correctly.

Build scitt-ccf-ledger by running:

```sh
PLATFORM=<virtual|snp> ./build.sh
```

## Running

### Using Docker development script

The script is used in testing, it starts the docker image and sets basic [configuration](docs/configuration.md). For more details refer to [docker/README.md](./docker/README.md).

```sh
export PLATFORM=virtual
./docker/run-dev.sh
```

### In your development environment

1. Build first (see above)

2. Start a single-node CCF network running the scitt-ccf-ledger application:

    ```sh
    PLATFORM=<virtual|snp> ./start.sh
    ```

3. Before claims can be submitted, the scitt-ccf-ledger application needs to be configured. For local
   development purposes, the following command will setup the service appropriately.
   
   ```sh
   ./pyscitt.sh governance local_development --url https://127.0.0.1:8000
   ```

   Note this command should not be used for a production instance, as it will leave the service
   open to all.

## Configuring

The application expects the [configuration](docs/configuration.md) to be submitted via the CCF proposals, for that you could use the CLI.

```sh
echo <<< EOL
{
    "policy": {
        "policyScript": "export function apply(profile, phdr) { if (profile !== 'IETF') { return 'Unexpected profile'; } if (!phdr.issuer) {return 'Issuer not found'} if (phdr.issuer !== 'did:x509:0:sha256:HnwZ4lezuxq/GVcl/Sk7YWW170qAD0DZBLXilXet0jg=::eku:1.3.6.1.4.1.311.10.3.13') { return 'Invalid issuer'; } }"
    },
    "authentication": {
        "allowUnauthenticated": true
    }
}
EOL >> test-config.json;

./pyscitt.sh governance propose_configuration -k --url https://localhost:8000 --member-key workspace/member0_privk.pem --member-cert workspace/member0_cert.pem --configuration test-config.json
```

Above you can see a special `workspace` directory which would have been created when running with `docker/run-dev.sh` and would contain the member keys.

### Adding x509 CA roots

Root CAs are used to validate COSE envelopes being submitted to the `/entries` endpoint. Similar to the [configuration](docs/configuration.md) CA roots can be set with the CLI.

```sh
./pyscitt.sh governance propose_ca_certs --name x509_roots -k --url https://localhost:8000 --member-key workspace/member0_privk.pem --member-cert workspace/member0_cert.pem --ca-certs myexpectedca.pem
```

## Testing

scitt-ccf-ledger has unit tests, covering individual components of the source code, and functional tests, covering end-to-end use cases of scitt-ccf-ledger.

### Unit tests

The unit tests can be run with `run_unit_tests.sh` script.

**Using your host environment**

```sh
PLATFORM=virtual CMAKE_BUILD_TYPE=Debug ./build.sh
./run_unit_tests.sh
```

### Functional (e2e) tests

To start the tests you need to use the script `run_functional_tests.sh`.

Specific functional test can also be run by passing additional `pytest` arguments, e.g. `./run_functional_tests.sh -k test_use_cacert_submit_verify_x509_signature`

Note: the functional tests will launch their own CCF network on a randomly assigned port. You do not need to start an instance beforehand.

**Using Docker**

The script will launch the built Docker image and will execute tests against it:

```sh
PLATFORM="virtual" ./docker/build.sh
DOCKER=1 PLATFORM=virtual ./run_functional_tests.sh
```

**Using your host environment**

```sh
PLATFORM=virtual ./build.sh
PLATFORM=virtual ./run_functional_tests.sh
```

### Address sanitization

To enable ASan it is necessary to build CCF from source:

```sh
PLATFORM=virtual CMAKE_BUILD_TYPE=Debug BUILD_CCF_FROM_SOURCE=ON ./build.sh
# once complete you run the tests
./run_unit_tests.sh
PLATFORM=virtual ./run_functional_tests.sh
```

### Fuzzing

Run HTTP API fuzzing tests after building the application:

**Using Docker**

```sh
DOCKER=1 ./run_fuzz_tests.sh
```

**Using your host environment**

```sh
./run_fuzz_tests.sh
```

## AMD SEV-SNP platform

To use [AMD SEV-SNP](https://microsoft.github.io/CCF/main/operations/platforms/snp.html) as a platform, it is required to pass additional configuration values required by CCF for the attestation on AMD SEV-SNP hardware. These values may differ depending on which SNP platform you are using (e.g., Confidential Containers on ACI, Confidential Containers on AKS).

The required configs can be set using the `SNP_ATTESTATION_CONFIG` environment variable in any of the development and test scripts. The variable should be set to the path of a JSON file containing the [CCF SNP attestation configuration](https://microsoft.github.io/CCF/main/operations/configuration.html#attestation). An example file would look like this:

```json
{
    "snp_endorsements_servers": [
      {
        "type": "AMD",
        "url": "kdsintf.amd.com"
      }
    ],
    "snp_security_policy_file": "/path/to/security-policy-base64",
    "snp_uvm_endorsements_file": "/path/to/reference-info-base64"
}
```

Please refer to [the CCF documentation on the AMD SEV-SNP platform](https://microsoft.github.io/CCF/main/operations/platforms/snp.html) for more details on how to set these values in each platform.

To start SCITT on SNP, you would run:

```sh
PLATFORM=snp SNP_ATTESTATION_CONFIG=/path/to/snp-attestation-config.json ./start.sh
```

To run the SCITT functional tests on SNP, you would run:

```sh
PLATFORM=snp SNP_ATTESTATION_CONFIG=/path/to/snp-attestation-config.json ./run_functional_tests.sh
```<|MERGE_RESOLUTION|>--- conflicted
+++ resolved
@@ -39,17 +39,10 @@
 
 2. Install dependencies:
     ```sh
-<<<<<<< HEAD
-    wget https://github.com/microsoft/CCF/archive/refs/tags/ccf-6.0.0-dev13.tar.gz
-    tar xvzf ccf-6.0.0-dev13.tar.gz
-    cd CCF-ccf-6.0.0-dev13/getting_started/setup_vm/
-    ./run.sh app-dev.yml -e ccf_ver=6.0.0-dev13 -e platform=<virtual|snp> -e clang_version=15
-=======
     wget https://github.com/microsoft/CCF/archive/refs/tags/ccf-6.0.0-dev18.tar.gz
     tar xvzf ccf-6.0.0-dev18.tar.gz
     cd CCF-ccf-6.0.0-dev18/getting_started/setup_vm/
     ./run.sh app-dev.yml -e ccf_ver=6.0.0-dev18 -e platform=<virtual|snp> -e clang_version=15
->>>>>>> 1647ebe5
     ```
 
 ## Compiling

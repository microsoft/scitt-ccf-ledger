# Copyright (c) Microsoft Corporation.
# Licensed under the MIT License.

import base64

import httpx
import pycose
import pytest

from pyscitt import crypto
from pyscitt.client import Client
from pyscitt.did import Resolver, did_web_document_url
from pyscitt.verify import DIDResolverTrustStore, verify_receipt

from .infra.assertions import service_error
from .infra.did_web_server import DIDWebServer
from .infra.x5chain_certificate_authority import X5ChainCertificateAuthority


class TestAcceptedAlgorithms:
    @pytest.fixture
    def submit(self, client: Client, did_web: DIDWebServer):
        def f(**kwargs):
            """Sign and submit the claims with a new identity"""
            identity = did_web.create_identity(**kwargs)
            claims = crypto.sign_json_claimset(identity, {"foo": "bar"})
            client.submit_claim_and_confirm(claims)

        return f

    def test_reject_everything(self, configure_service, submit):
        # Configure the service with no accepted algorithms.
        # The service should reject anything we submit to it.
        configure_service({"policy": {"accepted_algorithms": []}})

        with service_error("InvalidInput: Unsupported algorithm"):
            submit(alg="ES256", kty="ec", ec_curve="P-256")

        with service_error("InvalidInput: Unsupported algorithm"):
            submit(alg="ES384", kty="ec", ec_curve="P-384")

        with service_error("InvalidInput: Unsupported algorithm"):
            submit(alg="PS256", kty="rsa")

    def test_allow_select_algorithm(self, configure_service, submit):
        # Add just one algorithm to the policy. Claims signed with this
        # algorithm are accepted but not the others.
        configure_service({"policy": {"accepted_algorithms": ["ES256"]}})
        submit(alg="ES256", kty="ec", ec_curve="P-256")

        with service_error("InvalidInput: Unsupported algorithm"):
            submit(alg="ES384", kty="ec", ec_curve="P-384")

        with service_error("InvalidInput: Unsupported algorithm"):
            submit(alg="PS256", kty="rsa")

    def test_default_allows_anything(self, configure_service, submit):
        # If no accepted_algorithms are defined in the policy, any algorithm
        # is accepted.
        configure_service({"policy": {}})
        submit(alg="ES256", kty="ec", ec_curve="P-256")
        submit(alg="ES384", kty="ec", ec_curve="P-384")
        submit(alg="PS256", kty="rsa")


class TestAcceptedDIDIssuers:
    @pytest.fixture(scope="class")
    def identity(self, did_web):
        return did_web.create_identity()

    @pytest.fixture(scope="class")
    def claims(self, identity):
        return crypto.sign_json_claimset(identity, {"foo": "bar"})

    def test_reject_all_issuers(self, client: Client, configure_service, claims):
        # Start with a configuration with no accepted issuers.
        # The service should reject anything we submit to it.
        configure_service({"policy": {"accepted_did_issuers": []}})

        with service_error("InvalidInput: Unsupported DID issuer in protected header"):
            client.submit_claim_and_confirm(claims)

    def test_wrong_accepted_issuer(self, client: Client, configure_service, claims):
        # Add just one issuer to the policy. Claims signed not with this
        # issuer are rejected.
        configure_service({"policy": {"accepted_did_issuers": ["else"]}})

        with service_error("InvalidInput: Unsupported DID issuer in protected header"):
            client.submit_claim_and_confirm(claims)

    def test_allow_any_issuer(self, client: Client, configure_service, claims):
        # If no accepted_issuers are defined in the policy, any issuers
        # are accepted.
        configure_service({"policy": {}})
        client.submit_claim_and_confirm(claims)

    def test_valid_issuer(self, client: Client, configure_service, identity, claims):
        # Add just one issuer to the policy. Claims signed with this
        # issuer are accepted.
        configure_service({"policy": {"accepted_did_issuers": [identity.issuer]}})
        client.submit_claim_and_confirm(claims)

    def test_multiple_accepted_issuers(
        self, client: Client, configure_service, identity, claims
    ):
        # Add multiple issuers to the policy. Claims signed with this
        # issuer are accepted.
        configure_service(
            {"policy": {"accepted_did_issuers": [identity.issuer, "else"]}}
        )
        client.submit_claim_and_confirm(claims)


class TestPolicyEngine:
    @pytest.fixture(scope="class")
    def signed_claimset(self, trusted_ca: X5ChainCertificateAuthority):
        identity = trusted_ca.create_identity(alg="ES256", kty="ec")
        return crypto.sign_json_claimset(identity, {"foo": "bar"})

<<<<<<< HEAD
=======
    def test_x509_policy(
        self,
        client: Client,
        configure_service,
        trusted_ca: X5ChainCertificateAuthority,
        did_web,
    ):
        # We will apply a policy that only allows feed[0] to be edited
        # by identity[0], and feed[1] by identity[1]. All other feeds are unprotected
        identities = [
            trusted_ca.create_identity(alg="ES256", kty="ec"),
            trusted_ca.create_identity(alg="ES256", kty="ec"),
            trusted_ca.create_identity(alg="ES256", kty="ec"),
        ]

        # sub
        feeds = [
            "MyFirstFeed",
            "SomeOtherFeed",
            "AnyOtherValue",
        ]

        # SBOMs
        claims = {"foo": "bar"}

        permitted_signed_claims = [
            # Protected feed for first identity
            crypto.sign_json_claimset(
                identities[0],
                claims,
                feed=feeds[0],
            ),
            # Protected feed for second identity
            crypto.sign_json_claimset(
                identities[1],
                claims,
                feed=feeds[1],
            ),
            # Unprotected feed
            crypto.sign_json_claimset(
                identities[0],
                claims,
                feed=feeds[2],
            ),
            crypto.sign_json_claimset(
                identities[1],
                claims,
                feed=feeds[2],
            ),
            crypto.sign_json_claimset(
                identities[2],
                claims,
                feed=feeds[2],
            ),
        ]

        feed_0_error = f"{feeds[0]} is a protected feed, this request does not come from correct issuer"
        feed_1_error = f"{feeds[1]} is a protected feed, this request does not come from correct issuer"
        claim_profile_error = f"This policy only accepts X509 claims"
        missing_feed_error = f"COSE protected header does not contain 'feed'"

        # Keyed by expected error, values are lists of claimsets which should trigger this error
        refused_signed_claims = {
            # Other identities cannot publish to first feed
            feed_0_error: [
                crypto.sign_json_claimset(
                    identities[1],
                    claims,
                    feed=feeds[0],
                ),
                crypto.sign_json_claimset(
                    identities[2],
                    claims,
                    feed=feeds[0],
                ),
            ],
            # Other identities cannot publish to second feed
            feed_1_error: [
                crypto.sign_json_claimset(
                    identities[0],
                    claims,
                    feed=feeds[1],
                ),
                crypto.sign_json_claimset(
                    identities[2],
                    claims,
                    feed=feeds[1],
                ),
            ],
            # Other claim profiles are refused
            claim_profile_error: [
                crypto.sign_json_claimset(
                    did_web.create_identity(),
                    claims,
                ),
            ],
            # Claims without feed are refused
            missing_feed_error: [
                crypto.sign_json_claimset(
                    identities[0],
                    claims,
                ),
                crypto.sign_json_claimset(
                    identities[1],
                    claims,
                ),
                crypto.sign_json_claimset(
                    identities[2],
                    claims,
                ),
            ],
        }

        assert identities[0].x5c is not None
        assert identities[1].x5c is not None
        cert_0 = identities[0].x5c[0]
        cert_1 = identities[1].x5c[0]

        policy_script = f"""
export function apply(profile, phdr) {{
    // Only accept x509 submissions with a feed
    if (profile !== "X509") {{ return "{claim_profile_error}"; }}
    if (!("feed" in phdr)) {{ return "{missing_feed_error}"; }}

    // Protect access to the first feed
    // Note this is doing direct cert comparison for simplicity, should
    // really be based on a stable issuer ID
    if (phdr.feed === "{feeds[0]}") {{
        if (phdr.x5chain[0] !== `{cert_0}`) {{
            return "{feed_0_error}";
        }}
    }}

    if (phdr.feed === "{feeds[1]}") {{
        if (phdr.x5chain[0] !== `{cert_1}`) {{
            return "{feed_1_error}";
        }}
    }}

    return true;
}}"""

        configure_service({"policy": {"policy_script": policy_script}})

        for signed_claimset in permitted_signed_claims:
            client.submit_claim_and_confirm(signed_claimset)

        for err, signed_claimsets in refused_signed_claims.items():
            for signed_claimset in signed_claimsets:
                with service_error(err):
                    client.submit_claim_and_confirm(signed_claimset)

>>>>>>> eddbef7c
    def test_ietf_didx509_policy(
        self,
        client: Client,
        configure_service,
        trusted_ca: X5ChainCertificateAuthority,
        untrusted_ca: X5ChainCertificateAuthority,
        did_web,
    ):
        example_eku = "2.999"

        # We will apply a policy that only allows issuers endorsed by a specific trusted CA
        # and containing a specific EKU to be registered.
        identities = [
            untrusted_ca.create_identity(alg="ES256", kty="ec", add_eku=example_eku),
            trusted_ca.create_identity(alg="ES256", kty="ec", add_eku=example_eku),
            trusted_ca.create_identity(alg="ES256", kty="ec"),
            trusted_ca.create_identity(alg="ES256", kty="ec", add_eku=example_eku),
            trusted_ca.create_identity(alg="ES256", kty="ec", add_eku=example_eku),
            trusted_ca.create_identity(alg="ES256", kty="ec", add_eku=example_eku),
            trusted_ca.create_identity(alg="ES256", kty="ec", add_eku=example_eku),
        ]

        def didx509_issuer(ca):
            root_cert = ca.cert_bundle
            root_fingerprint = crypto.get_cert_fingerprint_b64url(root_cert)
            return f"did:x509:0:sha256:{root_fingerprint}::eku:{example_eku}"

        identities[0].issuer = didx509_issuer(untrusted_ca)
        identities[1].issuer = didx509_issuer(trusted_ca)
        identities[2].issuer = didx509_issuer(trusted_ca)

        identities[3].issuer = didx509_issuer(trusted_ca).strip(
            example_eku
        )  # No EKU bits
        identities[4].issuer = didx509_issuer(trusted_ca).strip(
            f"::eku:{example_eku}"
        )  # No query
        identities[5].issuer = "did:x509:"  # Malformed
        identities[6].issuer = "not did"  # Not did

        feed = "SomeFeed"
        # SBOMs
        claims = {"foo": "bar"}

        permitted_signed_claims = [
            crypto.sign_json_claimset(identities[1], claims, feed=feed, cwt=True),
        ]

        profile_error = "This policy only accepts IETF did:x509 claims"
        invalid_issuer = "Invalid issuer"
        eku_not_found = "EKU not found"
        openssl_error = "OpenSSL error"
        invalid_did = "invalid DID string"
        not_supported = "Payloads with CWT_Claims must have a did:x509 iss and x5chain"

        # Keyed by expected error, values are lists of claimsets which should trigger this error
        refused_signed_claims = {
            # Well-constructed, but not a valid issuer
            invalid_issuer: [
                crypto.sign_json_claimset(identities[0], claims, feed=feed, cwt=True),
            ],
            eku_not_found: [
                crypto.sign_json_claimset(identities[2], claims, feed=feed, cwt=True),
            ],
            openssl_error: [
                crypto.sign_json_claimset(identities[3], claims, feed=feed, cwt=True),
            ],
            invalid_did: [
                crypto.sign_json_claimset(identities[4], claims, feed=feed, cwt=True),
                crypto.sign_json_claimset(identities[5], claims, feed=feed, cwt=True),
            ],
            not_supported: [
                crypto.sign_json_claimset(identities[6], claims, feed=feed, cwt=True),
            ],
        }

        policy_script = f"""
export function apply(profile, phdr) {{
    if (profile !== "IETF") {{ return "{profile_error}"; }}

    // Check exact issuer 
    if (phdr.cwt.iss !== "{didx509_issuer(trusted_ca)}") {{ return "Invalid issuer"; }}

    return true;
}}"""

        configure_service({"policy": {"policy_script": policy_script}})

        for signed_claimset in permitted_signed_claims:
            client.submit_claim_and_confirm(signed_claimset)

        for err, signed_claimsets in refused_signed_claims.items():
            for signed_claimset in signed_claimsets:
                with service_error(err):
                    client.submit_claim_and_confirm(signed_claimset)

    def test_svn_policy(
        self,
        client: Client,
        configure_service,
        trusted_ca: X5ChainCertificateAuthority,
        did_web,
    ):
        example_eku = "2.999"

        identity = trusted_ca.create_identity(
            alg="ES256", kty="ec", add_eku=example_eku
        )

        def didx509_issuer(ca):
            root_cert = ca.cert_bundle
            root_fingerprint = crypto.get_cert_fingerprint_b64url(root_cert)
            return f"did:x509:0:sha256:{root_fingerprint}::eku:{example_eku}"

        identity.issuer = didx509_issuer(trusted_ca)
        feed = "SomeFeed"
        # SBOMs
        claims = {"foo": "bar"}

        permitted_signed_claims = [
            crypto.sign_json_claimset(identity, claims, feed=feed, svn=1, cwt=True),
        ]

        profile_error = "This policy only accepts IETF did:x509 claims"
        invalid_svn = "Invalid SVN"

        # Keyed by expected error, values are lists of claimsets which should trigger this error
        refused_signed_claims = {
            # Well-constructed, but not a valid issuer
            invalid_svn: [
                crypto.sign_json_claimset(identity, claims, feed=feed, cwt=True),
                crypto.sign_json_claimset(
                    identity, claims, feed=feed, svn=-11, cwt=True
                ),
            ],
        }

        policy_script = f"""
export function apply(profile, phdr) {{
    if (profile !== "IETF") {{ return "{profile_error}"; }}

    // Check exact issuer 
    if (phdr.cwt.iss !== "{didx509_issuer(trusted_ca)}") {{ return "Invalid issuer"; }}
    if (phdr.cwt.svn === undefined || phdr.cwt.svn < 0) {{ return "Invalid SVN"; }}

    return true;
}}"""

        configure_service({"policy": {"policy_script": policy_script}})

        for signed_claimset in permitted_signed_claims:
            client.submit_claim_and_confirm(signed_claimset)

        for err, signed_claimsets in refused_signed_claims.items():
            for signed_claimset in signed_claimsets:
                with service_error(err):
                    client.submit_claim_and_confirm(signed_claimset)

    def test_trivial_pass_policy(
        self, client: Client, configure_service, signed_claimset
    ):
        configure_service(
            {"policy": {"policy_script": "export function apply() { return true }"}}
        )

        client.submit_claim_and_confirm(signed_claimset)

    def test_trivial_fail_policy(
        self, client: Client, configure_service, signed_claimset
    ):
        configure_service(
            {
                "policy": {
                    "policy_script": "export function apply() { return `All entries are refused`; }"
                }
            }
        )

        with service_error("Policy was not met"):
            client.submit_claim_and_confirm(signed_claimset)

    def test_exceptional_policy(
        self, client: Client, configure_service, signed_claimset
    ):
        configure_service(
            {
                "policy": {
                    "policy_script": 'export function apply() { throw new Error("Boom"); }'
                }
            }
        )

        with service_error("Error while applying policy"):
            client.submit_claim_and_confirm(signed_claimset)

    @pytest.mark.parametrize(
        "script",
        [
            "",
            "return true",
            "function apply() {}",
            "function apply() { not valid javascript }",
        ],
    )
    def test_invalid_policy(
        self, client: Client, configure_service, signed_claimset, script
    ):
        configure_service({"policy": {"policy_script": script}})

        with service_error("Invalid policy module"):
            client.submit_claim_and_confirm(signed_claimset)

    def test_cts_hashv_cwtclaims_payload_with_policy(
        self,
        client: Client,
        configure_service,
        trusted_ca: X5ChainCertificateAuthority,
        untrusted_ca: X5ChainCertificateAuthority,
        did_web,
    ):

        policy_script = f"""
export function apply(profile, phdr) {{
if (profile !== "IETF") {{ return "This policy only accepts IETF did:x509 claims"; }}

// Check exact issuer 
if (phdr.cwt.iss !== "did:x509:0:sha256:HnwZ4lezuxq_GVcl_Sk7YWW170qAD0DZBLXilXet0jg::eku:1.3.6.1.4.1.311.10.3.13") {{ return "Invalid issuer"; }}
if (phdr.cwt.svn === undefined || phdr.cwt.svn < 0) {{ return "Invalid SVN"; }}
if (phdr.cwt.iat === undefined || phdr.cwt.iat < (Math.floor(Date.now() / 1000)) ) {{ return "Invalid iat"; }}

return true;
}}"""

        configure_service({"policy": {"policy_script": policy_script}})

        with open("test/payloads/cts-hashv-cwtclaims-b64url.cose", "rb") as f:
            cts_hashv_cwtclaims = f.read()

        client.submit_claim(cts_hashv_cwtclaims)


def test_service_identifier(
    client: Client,
    service_identifier: str,
    did_web: DIDWebServer,
):
    identity = did_web.create_identity()
    claim = crypto.sign_json_claimset(identity, {"foo": "bar"})

    # Receipts include an issuer and kid.
    receipt = client.submit_claim_and_confirm(claim).receipt
    assert receipt.phdr[crypto.COSE_HEADER_PARAM_ISSUER] == service_identifier
    assert pycose.headers.KID in receipt.phdr

    trust_store = DIDResolverTrustStore(Resolver(verify=False))
    verify_receipt(claim, trust_store, receipt)


def test_without_service_identifier(
    client: Client,
    configure_service,
    service_identifier: str,
    did_web: DIDWebServer,
):
    identity = did_web.create_identity()
    claim = crypto.sign_json_claimset(identity, {"foo": "bar"})

    # The test framework automatically configures the service with a DID.
    # Reconfigure the service to disable it.
    configure_service({"service_identifier": None})

    url = did_web_document_url(service_identifier)
    assert httpx.get(url, verify=False).status_code == 404

    # The receipts it returns have no issuer or kid.
    receipt = client.submit_claim_and_confirm(claim).receipt
    assert crypto.COSE_HEADER_PARAM_ISSUER not in receipt.phdr
    assert pycose.headers.KID not in receipt.phdr


def test_consistent_jwk(client, service_identifier):
    doc = Resolver(verify=False).resolve(service_identifier)
    assert len(doc["assertionMethod"]) > 0

    # Each assertionMethod contains both a bare public key, and an X509
    # certificate, which should contain the same public key. This checks that
    # the two keys are actually the same.
    for method in doc["assertionMethod"]:
        jwk = method["publicKeyJwk"]
        key = crypto.convert_jwk_to_pem(jwk)

        assert len(jwk["x5c"]) == 1
        certificate = crypto.cert_der_to_pem(base64.b64decode(jwk["x5c"][0]))
        cert_key = crypto.get_cert_public_key(certificate)

        assert crypto.pub_key_pem_to_der(key) == crypto.pub_key_pem_to_der(cert_key)


@pytest.mark.isolated_test
def test_did_multiple_service_keys(
    client: Client,
    did_web: DIDWebServer,
    restart_service,
    service_identifier: str,
):
    resolver = Resolver(verify=False)
    trust_store = DIDResolverTrustStore(resolver)

    # Initially the DID document only has a single assertion method
    did_doc = resolver.resolve(service_identifier)
    assert len(did_doc["assertionMethod"]) == 1
    old_assertion_method = did_doc["assertionMethod"][0]

    # Create a claim and get a receipt before the service is restarted.
    identity = did_web.create_identity()
    claims = crypto.sign_json_claimset(identity, {"foo": "bar"})
    receipt = client.submit_claim_and_confirm(claims).receipt
    verify_receipt(claims, trust_store, receipt)

    restart_service()

    did_doc = resolver.resolve(service_identifier)
    assert len(did_doc["assertionMethod"]) == 2
    assert old_assertion_method in did_doc["assertionMethod"]

    # Thanks to the DID document containing all past service identities, the
    # old receipt can still be verified even though the current identity has
    # changed.
    verify_receipt(claims, trust_store, receipt)

    # We can also get new receipts, which will use the new identity, and these
    # can also be verified.
    new_receipt = client.submit_claim_and_confirm(claims).receipt
    verify_receipt(claims, trust_store, new_receipt)<|MERGE_RESOLUTION|>--- conflicted
+++ resolved
@@ -117,161 +117,6 @@
         identity = trusted_ca.create_identity(alg="ES256", kty="ec")
         return crypto.sign_json_claimset(identity, {"foo": "bar"})
 
-<<<<<<< HEAD
-=======
-    def test_x509_policy(
-        self,
-        client: Client,
-        configure_service,
-        trusted_ca: X5ChainCertificateAuthority,
-        did_web,
-    ):
-        # We will apply a policy that only allows feed[0] to be edited
-        # by identity[0], and feed[1] by identity[1]. All other feeds are unprotected
-        identities = [
-            trusted_ca.create_identity(alg="ES256", kty="ec"),
-            trusted_ca.create_identity(alg="ES256", kty="ec"),
-            trusted_ca.create_identity(alg="ES256", kty="ec"),
-        ]
-
-        # sub
-        feeds = [
-            "MyFirstFeed",
-            "SomeOtherFeed",
-            "AnyOtherValue",
-        ]
-
-        # SBOMs
-        claims = {"foo": "bar"}
-
-        permitted_signed_claims = [
-            # Protected feed for first identity
-            crypto.sign_json_claimset(
-                identities[0],
-                claims,
-                feed=feeds[0],
-            ),
-            # Protected feed for second identity
-            crypto.sign_json_claimset(
-                identities[1],
-                claims,
-                feed=feeds[1],
-            ),
-            # Unprotected feed
-            crypto.sign_json_claimset(
-                identities[0],
-                claims,
-                feed=feeds[2],
-            ),
-            crypto.sign_json_claimset(
-                identities[1],
-                claims,
-                feed=feeds[2],
-            ),
-            crypto.sign_json_claimset(
-                identities[2],
-                claims,
-                feed=feeds[2],
-            ),
-        ]
-
-        feed_0_error = f"{feeds[0]} is a protected feed, this request does not come from correct issuer"
-        feed_1_error = f"{feeds[1]} is a protected feed, this request does not come from correct issuer"
-        claim_profile_error = f"This policy only accepts X509 claims"
-        missing_feed_error = f"COSE protected header does not contain 'feed'"
-
-        # Keyed by expected error, values are lists of claimsets which should trigger this error
-        refused_signed_claims = {
-            # Other identities cannot publish to first feed
-            feed_0_error: [
-                crypto.sign_json_claimset(
-                    identities[1],
-                    claims,
-                    feed=feeds[0],
-                ),
-                crypto.sign_json_claimset(
-                    identities[2],
-                    claims,
-                    feed=feeds[0],
-                ),
-            ],
-            # Other identities cannot publish to second feed
-            feed_1_error: [
-                crypto.sign_json_claimset(
-                    identities[0],
-                    claims,
-                    feed=feeds[1],
-                ),
-                crypto.sign_json_claimset(
-                    identities[2],
-                    claims,
-                    feed=feeds[1],
-                ),
-            ],
-            # Other claim profiles are refused
-            claim_profile_error: [
-                crypto.sign_json_claimset(
-                    did_web.create_identity(),
-                    claims,
-                ),
-            ],
-            # Claims without feed are refused
-            missing_feed_error: [
-                crypto.sign_json_claimset(
-                    identities[0],
-                    claims,
-                ),
-                crypto.sign_json_claimset(
-                    identities[1],
-                    claims,
-                ),
-                crypto.sign_json_claimset(
-                    identities[2],
-                    claims,
-                ),
-            ],
-        }
-
-        assert identities[0].x5c is not None
-        assert identities[1].x5c is not None
-        cert_0 = identities[0].x5c[0]
-        cert_1 = identities[1].x5c[0]
-
-        policy_script = f"""
-export function apply(profile, phdr) {{
-    // Only accept x509 submissions with a feed
-    if (profile !== "X509") {{ return "{claim_profile_error}"; }}
-    if (!("feed" in phdr)) {{ return "{missing_feed_error}"; }}
-
-    // Protect access to the first feed
-    // Note this is doing direct cert comparison for simplicity, should
-    // really be based on a stable issuer ID
-    if (phdr.feed === "{feeds[0]}") {{
-        if (phdr.x5chain[0] !== `{cert_0}`) {{
-            return "{feed_0_error}";
-        }}
-    }}
-
-    if (phdr.feed === "{feeds[1]}") {{
-        if (phdr.x5chain[0] !== `{cert_1}`) {{
-            return "{feed_1_error}";
-        }}
-    }}
-
-    return true;
-}}"""
-
-        configure_service({"policy": {"policy_script": policy_script}})
-
-        for signed_claimset in permitted_signed_claims:
-            client.submit_claim_and_confirm(signed_claimset)
-
-        for err, signed_claimsets in refused_signed_claims.items():
-            for signed_claimset in signed_claimsets:
-                with service_error(err):
-                    client.submit_claim_and_confirm(signed_claimset)
-
->>>>>>> eddbef7c
     def test_ietf_didx509_policy(
         self,
         client: Client,

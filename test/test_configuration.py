--- conflicted
+++ resolved
@@ -124,18 +124,14 @@
         trusted_ca: X5ChainCertificateAuthority,
         did_web,
     ):
-<<<<<<< HEAD
         example_eku = "2.999"
 
-=======
->>>>>>> eac15683
         # We will apply a policy that only allows feed[0] to be edited
         # by identity[0], and feed[1] by identity[1]. All other feeds are unprotected
         identities = [
             trusted_ca.create_identity(alg="ES256", kty="ec"),
             trusted_ca.create_identity(alg="ES256", kty="ec"),
             trusted_ca.create_identity(alg="ES256", kty="ec"),
-<<<<<<< HEAD
             trusted_ca.create_identity(alg="ES256", kty="ec", inject_eku=example_eku),
         ]
 
@@ -153,11 +149,6 @@
         ]
 
         # SBOMs
-=======
-        ]
-        feeds = ["MyFirstFeed", "SomeOtherFeed", "AnyOtherValue"]
-
->>>>>>> eac15683
         claims = {"foo": "bar"}
 
         permitted_signed_claims = [
@@ -189,15 +180,12 @@
                 claims,
                 feed=feeds[2],
             ),
-<<<<<<< HEAD
             # Feed protected by CA + EKU
             crypto.sign_json_claimset(
                 identities[3],
                 claims,
                 feed=feeds[3],
             ),
-=======
->>>>>>> eac15683
         ]
 
         feed_0_error = f"{feeds[0]} is a protected feed, this request does not come from correct issuer"
@@ -264,7 +252,6 @@
 
         policy_script = f"""
 export function apply(profile, phdr) {{
-<<<<<<< HEAD
     // On feed ValueThatRequiresADIDx509
     if (phdr.feed === "{feeds[3]}") {{
         if (profile !== "IETF") {{ return "{claim_profile_error}"; }}
@@ -276,8 +263,6 @@
         return true;
     }}
 
-=======
->>>>>>> eac15683
     // Only accept x509 submissions with a feed
     if (profile !== "X509") {{ return "{claim_profile_error}"; }}
     if (!("feed" in phdr)) {{ return "{missing_feed_error}"; }}
@@ -353,20 +338,13 @@
             "",
             "return true",
             "function apply() {}",
-<<<<<<< HEAD
-=======
             "function apply() { not valid javascript }",
->>>>>>> eac15683
         ],
     )
     def test_invalid_policy(
         self, client: Client, configure_service, signed_claimset, script
     ):
-<<<<<<< HEAD
         configure_service({"policy": {"policy_script": script}})
-=======
-        proposal = configure_service({"policy": {"policy_script": script}})
->>>>>>> eac15683
 
         with service_error("Invalid policy module"):
             client.submit_claim(signed_claimset)

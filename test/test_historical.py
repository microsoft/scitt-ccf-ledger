# Copyright (c) Microsoft Corporation.
# Licensed under the MIT License.

from types import SimpleNamespace

import pytest

from pyscitt import crypto
from pyscitt.client import Client
from pyscitt.verify import verify_transparent_statement


class TestHistorical:
    @pytest.fixture(scope="class")
    def submissions(self, client: Client, trusted_ca, configure_service):
        COUNT = 5
        identity = trusted_ca.create_identity(alg="ES256", kty="ec", add_eku="2.999")
        configure_service(
            {
                "policy": {
                    "policyScript": f'export function apply(phdr) {{ return phdr.cwt.iss === "{identity.issuer}"; }}'
                }
            }
        )

        result = []
        for i in range(COUNT):
<<<<<<< HEAD
            signed_statement = crypto.sign_json_statement(
                identity, {"value": i}, cwt=True
            )
            submission = client.register_signed_statement(signed_statement)
=======
            signed_statement = crypto.sign_json_statement(identity, {"value": i})
            submission = client.submit_signed_statement_and_wait(signed_statement)
>>>>>>> d8be7d0b
            result.append(
                SimpleNamespace(
                    signed_statement=signed_statement,
                    tx=submission.tx,
                    seqno=submission.seqno,
                    receipt=submission.response_bytes,
                )
            )
        return result

    def test_enumerate_statements(self, client: Client, submissions, configure_service):
        seqnos = list(
            client.enumerate_statements(
                start=submissions[0].seqno, end=submissions[-1].seqno
            )
        )
        print("Found statements:", seqnos)
        # This works because we don't run tests concurrently on a shared server.
        # If we did, we'd have to check for a sub-list instead.
        assert [s.tx for s in submissions] == seqnos

    def test_get_receipt(self, client: Client, trust_store, submissions):
        for s in submissions:
            receipt = client.get_transparent_statement(s.tx)
            verify_transparent_statement(receipt, trust_store, s.signed_statement)<|MERGE_RESOLUTION|>--- conflicted
+++ resolved
@@ -25,15 +25,10 @@
 
         result = []
         for i in range(COUNT):
-<<<<<<< HEAD
             signed_statement = crypto.sign_json_statement(
                 identity, {"value": i}, cwt=True
             )
-            submission = client.register_signed_statement(signed_statement)
-=======
-            signed_statement = crypto.sign_json_statement(identity, {"value": i})
             submission = client.submit_signed_statement_and_wait(signed_statement)
->>>>>>> d8be7d0b
             result.append(
                 SimpleNamespace(
                     signed_statement=signed_statement,

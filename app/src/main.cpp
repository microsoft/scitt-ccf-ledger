--- conflicted
+++ resolved
@@ -642,59 +642,6 @@
           "to", ccf::endpoints::QueryParamPresence::OptionalParameter)
         .install();
 
-<<<<<<< HEAD
-      static constexpr auto get_issuers_path = "/did";
-      auto get_issuers = [this](EndpointContext& ctx, nlohmann::json&& params) {
-        std::ignore = params;
-
-        auto* issuers = ctx.tx.template ro<IssuersTable>(ISSUERS_TABLE);
-
-        GetIssuers::Out out;
-
-        issuers->foreach_key([&out](const auto& issuer) {
-          out.issuers.push_back(issuer);
-          return true;
-        });
-
-        return out;
-      };
-      make_endpoint(
-        get_issuers_path,
-        HTTP_GET,
-        ccf::json_adapter(get_issuers),
-        authn_policy)
-        .install();
-
-      static constexpr auto get_issuer_info_path = "/did/{did}";
-      auto get_issuer_info =
-        [this](EndpointContext& ctx, nlohmann::json&& params) {
-          std::ignore = params;
-
-          auto* issuers = ctx.tx.template ro<IssuersTable>(ISSUERS_TABLE);
-
-          auto issuer = ctx.rpc_ctx->get_request_path_params().at("did");
-
-          auto issuer_info = issuers->get(issuer);
-          if (!issuer_info.has_value())
-          {
-            throw BadRequestError(
-              errors::InvalidInput,
-              fmt::format("Issuer {} does not exist.", issuer));
-          }
-
-          GetIssuerInfo::Out out;
-          out = issuer_info.value();
-          return out;
-        };
-      make_endpoint(
-        get_issuer_info_path,
-        HTTP_GET,
-        ccf::json_adapter(get_issuer_info),
-        authn_policy)
-        .install();
-
-=======
->>>>>>> 0607b03e
       register_service_endpoints(context, *this);
 
       register_operations_endpoints(context, *this, authn_policy);

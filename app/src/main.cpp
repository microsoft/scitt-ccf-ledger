// Copyright (c) Microsoft Corporation.
// Licensed under the MIT License.

#include "call_types.h"
#include "configurable_auth.h"
#include "constants.h"
#include "cose.h"
#include "did/document.h"
#include "did/resolver.h"
#include "generated/constants.h"
#include "historical/historical_queries_adapter.h"
#include "http_error.h"
#include "kv_types.h"
#include "operations_endpoints.h"
#include "policy_engine.h"
#include "receipt.h"
#include "service_endpoints.h"
#include "tracing.h"
#include "util.h"
#include "verifier.h"

#include <ccf/app_interface.h>
#include <ccf/base_endpoint_registry.h>
#include <ccf/common_auth_policies.h>
#include <ccf/crypto/base64.h>
#include <ccf/crypto/cose.h>
#include <ccf/ds/logger.h>
#include <ccf/endpoint.h>
#include <ccf/historical_queries_adapter.h>
#include <ccf/historical_queries_interface.h>
#include <ccf/http_query.h>
#include <ccf/indexing/strategies/seqnos_by_key_bucketed.h>
#include <ccf/json_handler.h>
#include <ccf/kv/value.h>
#include <ccf/node/host_processes_interface.h>
#include <ccf/node/quote.h>
#include <ccf/service/tables/cert_bundles.h>
#include <ccf/service/tables/members.h>
#include <ccf/service/tables/nodes.h>
#include <ccf/service/tables/service.h>
#include <iomanip>
#include <map>
#include <nlohmann/json.hpp>
#include <openssl/evp.h>
#include <span>
#include <sstream>
#include <stdexcept>
#include <string>
#include <tuple>
#include <unordered_map>
#include <utility>
#include <vector>

namespace scitt
{
  using ccf::endpoints::EndpointContext;

  using EntrySeqnoIndexingStrategy =
    ccf::indexing::strategies::SeqnosForValue_Bucketed<EntryTable>;

  /**
   * This is a re-implementation of CCF's get_query_value, but it throws a
   * BadRequestError if the query parameter cannot be parsed. Also supports
   * boolean parameters as "true" and "false".
   *
   * Returns std::nullopt if the parameter is missing.
   */
  template <typename T>
  static std::optional<T> get_query_value(
    const ccf::http::ParsedQuery& pq, std::string_view name)
  {
    SCITT_DEBUG("Get parameter value from parsed query");
    auto it = pq.find(name);
    if (it == pq.end())
    {
      return std::nullopt;
    }

    std::string_view value = it->second;
    if constexpr (std::is_same_v<T, std::string>)
    {
      return value;
    }
    else if constexpr (std::is_same_v<T, bool>)
    {
      if (value == "true")
      {
        return true;
      }
      else if (value == "false")
      {
        return false;
      }
      else
      {
        throw BadRequestError(
          errors::QueryParameterError,
          fmt::format(
            "Invalid value for query parameter '{}': {}", name, value));
      }
    }
    else if constexpr (std::is_integral_v<T>)
    {
      T result;
      const auto [p, ec] = std::from_chars(value.begin(), value.end(), result);
      if (ec != std::errc() || p != value.end())
      {
        throw BadRequestError(
          errors::QueryParameterError,
          fmt::format(
            "Invalid value for query parameter '{}': {}", name, value));
      }
      return result;
    }
    else
    {
      static_assert(ccf::nonstd::dependent_false<T>::value, "Unsupported type");
      return std::nullopt;
    }
  }

  /**
   * Obtain COSE receipt in the format described in
   * https://datatracker.ietf.org/doc/draft-ietf-cose-merkle-tree-proofs/
   * from a CCF TxReceiptImplPtr obtained through a historical query.
   * The proof format is described in
   * https://datatracker.ietf.org/doc/draft-birkholz-cose-receipts-ccf-profile/
   */
  std::vector<uint8_t> get_cose_receipt(
    const ccf::TxReceiptImplPtr& receipt_ptr)
  {
    auto proof = ccf::describe_merkle_proof_v1(*receipt_ptr);
    if (!proof.has_value())
    {
      throw InternalError("Failed to get Merkle proof");
    }

    auto signature = describe_cose_signature_v1(*receipt_ptr);
    if (!signature.has_value())
    {
      throw InternalError("Failed to get COSE signature");
    }

    // See
    // https://datatracker.ietf.org/doc/draft-ietf-cose-merkle-tree-proofs/
    // Page 11, vdp is the label for verifiable-proods in the unprotected
    // header of the receipt
    const int64_t vdp = 396;
    // -1 is the label for inclusion-proofs
    auto inclusion_proof = ccf::cose::edit::pos::AtKey{-1};
    ccf::cose::edit::desc::Value inclusion_desc{inclusion_proof, vdp, *proof};

    auto cose_receipt =
      ccf::cose::edit::set_unprotected_header(*signature, inclusion_desc);
    return cose_receipt;
  }

  class AppEndpoints : public ccf::UserEndpointRegistry
  {
  private:
    std::shared_ptr<EntrySeqnoIndexingStrategy> entry_seqno_index = nullptr;
    std::unique_ptr<verifier::Verifier> verifier = nullptr;

    std::optional<ccf::TxStatus> get_tx_status(ccf::SeqNo seqno)
    {
      SCITT_DEBUG("Get transaction status");
      ccf::ApiResult result;

      ccf::View view_of_seqno;
      result = get_view_for_seqno_v1(seqno, view_of_seqno);
      if (result == ccf::ApiResult::OK)
      {
        ccf::TxStatus status;
        result = get_status_for_txid_v1(view_of_seqno, seqno, status);
        if (result == ccf::ApiResult::OK)
        {
          SCITT_DEBUG("Transaction status: {}", ccf::tx_status_to_str(status));
          return status;
        }
      }

      SCITT_FAIL("Transaction status could not be retrieved");

      return std::nullopt;
    }

    ccf::endpoints::Endpoint make_endpoint(
      const std::string& method,
      ccf::RESTVerb verb,
      const ccf::endpoints::EndpointFunction& f,
      const ccf::AuthnPolicies& ap) override
    {
      return make_endpoint_with_local_commit_handler(
        method, verb, f, ccf::endpoints::default_locally_committed_func, ap);
    }

    ccf::endpoints::Endpoint make_endpoint_with_local_commit_handler(
      const std::string& method,
      ccf::RESTVerb verb,
      const ccf::endpoints::EndpointFunction& f,
      const ccf::endpoints::LocallyCommittedEndpointFunction& l,
      const ccf::AuthnPolicies& ap) override
    {
      const std::function<ccf::ApiResult(timespec & time)> get_time =
        [this](timespec& time) {
          return this->get_untrusted_host_time_v1(time);
        };

      auto endpoint = ccf::UserEndpointRegistry::make_endpoint(
        method, verb, tracing_adapter(error_adapter(f), method, get_time), ap);
      endpoint.locally_committed_func =
        tracing_local_commit_adapter(l, method, get_time);
      return endpoint;
    }

  public:
    AppEndpoints(ccf::AbstractNodeContext& context_) :
      ccf::UserEndpointRegistry(context_)
    {
      const ccf::AuthnPolicies authn_policy = {
        std::make_shared<ConfigurableEmptyAuthnPolicy>(),
        std::make_shared<ConfigurableJwtAuthnPolicy>(),
      };

      SCITT_DEBUG("Get historical state from CCF");
      auto& state_cache = context.get_historical_state();

      SCITT_DEBUG("Install custom indexing strategy");
      entry_seqno_index = std::make_shared<EntrySeqnoIndexingStrategy>(
        ENTRY_TABLE,
        context,
        indexing::SEQNOS_PER_BUCKET,
        indexing::MAX_BUCKETS);
      context.get_indexing_strategies().install_strategy(entry_seqno_index);

      auto resolver = std::make_unique<did::UniversalResolver>();
      verifier = std::make_unique<verifier::Verifier>(std::move(resolver));

      auto register_signed_statement = [this](EndpointContext& ctx) {
        const auto& body = ctx.rpc_ctx->get_request_body();
        SCITT_DEBUG(
          "Signed Statement Registration body size: {} bytes", body.size());
        if (body.size() > MAX_ENTRY_SIZE_BYTES)
        {
          throw BadRequestError(
            errors::PayloadTooLarge,
            fmt::format(
              "Entry size {} exceeds maximum allowed size {}",
              body.size(),
              MAX_ENTRY_SIZE_BYTES));
        }

        ::timespec host_time;
        auto result = this->get_untrusted_host_time_v1(host_time);
        if (result != ccf::ApiResult::OK)
        {
          throw InternalError(fmt::format(
            "Failed to get host time: {}", ccf::api_result_to_str(result)));
        }

        SCITT_DEBUG("Get service configuration from KV store");
        auto cfg = ctx.tx.template ro<ConfigurationTable>(CONFIGURATION_TABLE)
                     ->get()
                     .value_or(Configuration{});

        SignedStatementProfile signed_statement_profile;
        cose::ProtectedHeader phdr;
        cose::UnprotectedHeader uhdr;
        try
        {
          SCITT_DEBUG("Verify submitted signed statement");
          std::tie(signed_statement_profile, phdr, uhdr) =
            verifier->verify_signed_statement(body, ctx.tx, host_time, cfg);
        }
        catch (const verifier::VerificationError& e)
        {
          SCITT_DEBUG("Signed statement verification failed: {}", e.what());
          throw BadRequestError(errors::InvalidInput, e.what());
        }

        if (cfg.policy.policy_script.has_value())
        {
          const auto policy_violation_reason = check_for_policy_violations(
            cfg.policy.policy_script.value(),
            "configured_policy",
            signed_statement_profile,
            phdr);
          if (policy_violation_reason.has_value())
          {
            SCITT_DEBUG(
              "Policy check failed: {}", policy_violation_reason.value());
            throw BadRequestError(
              errors::PolicyFailed,
              fmt::format(
                "Policy was not met: {}", policy_violation_reason.value()));
          }
          SCITT_DEBUG("Policy check passed");
        }
        else
        {
          if (verifier::contains_cwt_issuer(phdr))
          {
            SCITT_DEBUG("No policy applied, but CWT issuer present");
            throw BadRequestError(
              errors::PolicyFailed,
              "Policy was not met: CWT issuer present but no policy "
              "configured");
          }
          else
          {
            SCITT_DEBUG("No policy applied");
          }
        }

        // Remove un-authenticated content from payload, and only keep the
        // actual signed statement, i.e. the bytes that are in fact signed.
        const auto signed_statement = ccf::cose::edit::set_unprotected_header(
          body, ccf::cose::edit::desc::Empty{});

        // Bind the digest of the signed statement in the Merkle Tree as a
        // claims digest for this transaction
        ctx.rpc_ctx->set_claims_digest(
          ccf::ClaimsDigest::Digest(signed_statement));

        // Store the original COSE_Sign1 message in the KV, so we can retrieve
        // it later, inject the receipt in it, and serve a transparent
        // statement.
        SCITT_DEBUG("Signed statement stored in the ledger");
        auto* entry_table = ctx.tx.template rw<EntryTable>(ENTRY_TABLE);
        entry_table->put(signed_statement);

        SCITT_INFO(
          "SignedStatementProfile={} SignedStatementSizeKb={}",
          signed_statement_profile,
          body.size() / 1024);

        SCITT_DEBUG("SignedStatement was submitted synchronously");

        record_synchronous_operation(host_time, ctx.tx);
      };
      /**
       * Signed Statement Registration, 2.1.2 in
       * https://datatracker.ietf.org/doc/draft-ietf-scitt-scrapi/
       */
      make_endpoint_with_local_commit_handler(
        "/entries",
        HTTP_POST,
        register_signed_statement,
        operation_locally_committed_func,
        authn_policy)
        .install();

      auto is_tx_committed =
        [this](ccf::View view, ccf::SeqNo seqno, std::string& error_reason) {
          return ccf::historical::is_tx_committed_v2(
            consensus, view, seqno, error_reason);
        };

      static constexpr auto get_entry_path = "/entries/{txid}";
      auto get_entry = [this](
                         EndpointContext& ctx,
                         const ccf::historical::StatePtr& historical_state) {
        const auto parsed_query =
          ccf::http::parse_query(ctx.rpc_ctx->get_request_query());

<<<<<<< HEAD
=======
        const bool embed_receipt =
          get_query_value<bool>(parsed_query, "embedReceipt").value_or(false);

>>>>>>> 802d550a
        SCITT_DEBUG("Get transaction historical state");
        auto historical_tx = historical_state->store->create_read_only_tx();

        auto* entries = historical_tx.template ro<EntryTable>(ENTRY_TABLE);
        auto entry = entries->get();
        if (!entry.has_value())
        {
          throw BadRequestError(
            errors::InvalidInput,
            fmt::format(
              "Transaction ID {} does not correspond to a submission.",
              historical_state->transaction_id.to_str()));
        }

<<<<<<< HEAD
        ctx.rpc_ctx->set_response_body(entry.value());
=======
        std::vector<uint8_t> entry_out;
        if (embed_receipt)
        {
          SCITT_DEBUG("Get saved SCITT entry");
          auto* entry_info_table =
            historical_tx.template ro<EntryInfoTable>(ENTRY_INFO_TABLE);
          auto entry_info = entry_info_table->get().value();

          SCITT_DEBUG("Get CCF receipt");
          auto ccf_receipt_ptr =
            ccf::describe_receipt_v2(*historical_state->receipt);
          std::vector<uint8_t> receipt;
          try
          {
            SCITT_DEBUG("Build SCITT receipt");
            receipt = serialize_receipt(entry_info, ccf_receipt_ptr);

            SCITT_DEBUG("Embed SCITT receipt into the entry response");
            entry_out = cose::embed_receipt(entry.value(), receipt);
          }
          catch (const ReceiptProcessingError& e)
          {
            SCITT_FAIL("Failed to embed receipt: {}", e.what());
            throw InternalError(e.what());
          }
        }
        else
        {
          entry_out = std::move(entry.value());
        }

        ctx.rpc_ctx->set_response_body(entry_out);
>>>>>>> 802d550a
        ctx.rpc_ctx->set_response_header(
          ccf::http::headers::CONTENT_TYPE, "application/cose");
      };
      make_endpoint(
        get_entry_path,
        HTTP_GET,
        scitt::historical::adapter(get_entry, state_cache, is_tx_committed),
        authn_policy)
        .set_forwarding_required(ccf::endpoints::ForwardingRequired::Never)
        .install();

      static constexpr auto get_entry_receipt_path = "/entries/{txid}/receipt";
      auto get_entry_receipt =
        [this](
          EndpointContext& ctx,
          const ccf::historical::StatePtr& historical_state) {
          SCITT_DEBUG("Get transaction historical state");
          auto historical_tx = historical_state->store->create_read_only_tx();

          auto* entries = historical_tx.template ro<EntryTable>(ENTRY_TABLE);
          auto entry = entries->get();
          if (!entry.has_value())
          {
            throw BadRequestError(
              errors::InvalidInput,
              fmt::format(
                "Transaction ID {} does not correspond to a submission.",
                historical_state->transaction_id.to_str()));
          }

          SCITT_DEBUG("Get signed statement from the ledger");
          auto cose_receipt = get_cose_receipt(historical_state->receipt);

          ctx.rpc_ctx->set_response_body(cose_receipt);
          ctx.rpc_ctx->set_response_header(
            ccf::http::headers::CONTENT_TYPE,
            ccf::http::headervalues::contenttype::COSE);
        };

      make_endpoint(
        get_entry_receipt_path,
        HTTP_GET,
        scitt::historical::adapter(
          get_entry_receipt, state_cache, is_tx_committed),
        authn_policy)
        .set_forwarding_required(ccf::endpoints::ForwardingRequired::Never)
        .install();

      static constexpr auto get_entry_statement_path =
        "/entries/{txid}/statement";
      auto get_entry_statement =
        [this](
          EndpointContext& ctx,
          const ccf::historical::StatePtr& historical_state) {
          SCITT_DEBUG("Get transaction historical state");
          auto historical_tx = historical_state->store->create_read_only_tx();

          auto* entries = historical_tx.template ro<EntryTable>(ENTRY_TABLE);
          auto entry = entries->get();
          if (!entry.has_value())
          {
            throw BadRequestError(
              errors::InvalidInput,
              fmt::format(
                "Transaction ID {} does not correspond to a submission.",
                historical_state->transaction_id.to_str()));
          }

          auto cose_receipt = get_cose_receipt(historical_state->receipt);

          // See https://datatracker.ietf.org/doc/draft-ietf-scitt-architecture/
          // Section 4.4, 394 is the label for an array of receipts in the
          // unprotected header (scitt::cose::COSE_HEADER_PARAM_SCITT_RECEIPTS
          // here)
          const int64_t receipts =
            scitt::cose::COSE_HEADER_PARAM_SCITT_RECEIPTS;
          ccf::cose::edit::desc::Value receipts_desc{
            ccf::cose::edit::pos::InArray{}, receipts, cose_receipt};

          auto statement =
            ccf::cose::edit::set_unprotected_header(*entry, receipts_desc);

          ctx.rpc_ctx->set_response_body(statement);
          ctx.rpc_ctx->set_response_header(
            ccf::http::headers::CONTENT_TYPE,
            ccf::http::headervalues::contenttype::COSE);
        };

      make_endpoint(
        get_entry_statement_path,
        HTTP_GET,
        scitt::historical::adapter(
          get_entry_statement, state_cache, is_tx_committed),
        authn_policy)
        .set_forwarding_required(ccf::endpoints::ForwardingRequired::Never)
        .install();

      static constexpr auto get_entries_tx_ids_path = "/entries/txIds";
      auto get_entries_tx_ids =
        [this](EndpointContext& ctx, nlohmann::json&& params) {
          std::ignore = params;

          const auto parsed_query =
            ccf::http::parse_query(ctx.rpc_ctx->get_request_query());

          SCITT_DEBUG("Parse input params and determine entries range");
          ccf::SeqNo from_seqno =
            get_query_value<uint64_t>(parsed_query, "from").value_or(1);
          std::optional<ccf::SeqNo> to_seqno_opt =
            get_query_value<uint64_t>(parsed_query, "to");
          ccf::SeqNo to_seqno;

          if (to_seqno_opt.has_value())
          {
            to_seqno = *to_seqno_opt;
          }
          else
          {
            ccf::View view;
            ccf::SeqNo seqno;
            const auto result = get_last_committed_txid_v1(view, seqno);
            if (result != ccf::ApiResult::OK)
            {
              throw InternalError(fmt::format(
                "Failed to get last committed transaction ID: {}",
                ccf::api_result_to_str(result)));
            }
            to_seqno = seqno;
          }

          if (to_seqno < from_seqno)
          {
            throw BadRequestError(
              errors::InvalidInput,
              fmt::format(
                "Invalid range: Starts at {} but ends at {}",
                from_seqno,
                to_seqno));
          }

          const auto tx_status = get_tx_status(to_seqno);
          if (!tx_status.has_value())
          {
            throw InternalError(fmt::format(
              "Failed to get transaction status for seqno {}", to_seqno));
          }

          if (tx_status.value() != ccf::TxStatus::Committed)
          {
            throw BadRequestError(
              errors::InvalidInput,
              fmt::format(
                "Only committed transactions can be queried. Transaction at "
                "seqno {} is {}",
                to_seqno,
                ccf::tx_status_to_str(tx_status.value())));
          }

          const auto indexed_txid = entry_seqno_index->get_indexed_watermark();
          if (indexed_txid.seqno < to_seqno)
          {
            throw ServiceUnavailableError(
              errors::IndexingInProgressRetryLater,
              "Index of requested range not available yet, retry later");
          }

          static constexpr size_t max_seqno_per_page = 10000;
          const auto range_begin = from_seqno;
          const auto range_end =
            std::min(to_seqno, range_begin + max_seqno_per_page);

          const auto interesting_seqnos =
            entry_seqno_index->get_write_txs_in_range(range_begin, range_end);
          if (!interesting_seqnos.has_value())
          {
            throw ServiceUnavailableError(
              errors::IndexingInProgressRetryLater,
              "Index of requested range not available yet, retry later");
          }

          SCITT_DEBUG("Get entries for the target range");
          std::vector<std::string> tx_ids;
          for (auto seqno : interesting_seqnos.value())
          {
            ccf::View view;
            auto result = get_view_for_seqno_v1(seqno, view);
            if (result != ccf::ApiResult::OK)
            {
              throw InternalError(fmt::format(
                "Failed to get view for seqno: {}",
                ccf::api_result_to_str(result)));
            }
            auto tx_id = ccf::TxID{view, seqno}.to_str();
            tx_ids.push_back(tx_id);
          }

          GetEntriesTransactionIds::Out out;
          out.transaction_ids = std::move(tx_ids);

          // If this didn't cover the total requested range, begin fetching the
          // next page and tell the caller how to retrieve it
          if (range_end != to_seqno)
          {
            SCITT_DEBUG("Add next link to retrieve the rest of entries");
            const auto next_page_start = range_end + 1;
            const auto next_range_end =
              std::min(to_seqno, next_page_start + max_seqno_per_page);
            entry_seqno_index->get_write_txs_in_range(
              next_page_start, next_range_end);
            // NB: This path tells the caller to continue to ask until the end
            // of the range, even if the next response is paginated
            out.next_link = fmt::format(
              "/entries/txIds?from={}&to={}", next_page_start, to_seqno);
          }

          return out;
        };

      make_endpoint(
        get_entries_tx_ids_path,
        HTTP_GET,
        ccf::json_adapter(get_entries_tx_ids),
        authn_policy)
        .set_auto_schema<void, GetEntriesTransactionIds::Out>()
        .add_query_parameter<size_t>(
          "from", ccf::endpoints::QueryParamPresence::OptionalParameter)
        .add_query_parameter<size_t>(
          "to", ccf::endpoints::QueryParamPresence::OptionalParameter)
        .install();

      register_service_endpoints(context, *this);

      register_operations_endpoints(context, *this, authn_policy);
    }
  };
} // namespace scitt

namespace ccf
{
  std::unique_ptr<ccf::endpoints::EndpointRegistry> make_user_endpoints(
    ccf::AbstractNodeContext& context)
  {
    return std::make_unique<scitt::AppEndpoints>(context);
  }
} // namespace ccf<|MERGE_RESOLUTION|>--- conflicted
+++ resolved
@@ -363,12 +363,6 @@
         const auto parsed_query =
           ccf::http::parse_query(ctx.rpc_ctx->get_request_query());
 
-<<<<<<< HEAD
-=======
-        const bool embed_receipt =
-          get_query_value<bool>(parsed_query, "embedReceipt").value_or(false);
-
->>>>>>> 802d550a
         SCITT_DEBUG("Get transaction historical state");
         auto historical_tx = historical_state->store->create_read_only_tx();
 
@@ -383,42 +377,7 @@
               historical_state->transaction_id.to_str()));
         }
 
-<<<<<<< HEAD
         ctx.rpc_ctx->set_response_body(entry.value());
-=======
-        std::vector<uint8_t> entry_out;
-        if (embed_receipt)
-        {
-          SCITT_DEBUG("Get saved SCITT entry");
-          auto* entry_info_table =
-            historical_tx.template ro<EntryInfoTable>(ENTRY_INFO_TABLE);
-          auto entry_info = entry_info_table->get().value();
-
-          SCITT_DEBUG("Get CCF receipt");
-          auto ccf_receipt_ptr =
-            ccf::describe_receipt_v2(*historical_state->receipt);
-          std::vector<uint8_t> receipt;
-          try
-          {
-            SCITT_DEBUG("Build SCITT receipt");
-            receipt = serialize_receipt(entry_info, ccf_receipt_ptr);
-
-            SCITT_DEBUG("Embed SCITT receipt into the entry response");
-            entry_out = cose::embed_receipt(entry.value(), receipt);
-          }
-          catch (const ReceiptProcessingError& e)
-          {
-            SCITT_FAIL("Failed to embed receipt: {}", e.what());
-            throw InternalError(e.what());
-          }
-        }
-        else
-        {
-          entry_out = std::move(entry.value());
-        }
-
-        ctx.rpc_ctx->set_response_body(entry_out);
->>>>>>> 802d550a
         ctx.rpc_ctx->set_response_header(
           ccf::http::headers::CONTENT_TYPE, "application/cose");
       };

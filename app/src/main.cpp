--- conflicted
+++ resolved
@@ -186,147 +186,6 @@
       return endpoint;
     }
 
-<<<<<<< HEAD
-    /**
-     * This function is called from two different contexts:
-     * - When a client makes a POST /entries. This may raise a
-     *   did::AsyncResolutionNeeded exception (as part of verification), in
-     *   which case the caller triggers an asynchronous resolution.
-     *
-     * - A second time, with the same payload, when the asynchronous resolution
-     *   completes and the attested-fetch script calls the
-     *   /operations/<id>/callback endpoint.
-     */
-    void post_entry_common(
-      EndpointContext& ctx,
-      ::timespec host_time,
-      const std::vector<uint8_t>& body)
-    {
-      SCITT_DEBUG("Get SCITT configuration from KV store");
-      auto cfg = ctx.tx.template ro<ConfigurationTable>(CONFIGURATION_TABLE)
-                   ->get()
-                   .value_or(Configuration{});
-
-      ClaimProfile claim_profile;
-      cose::ProtectedHeader phdr;
-      cose::UnprotectedHeader uhdr;
-      try
-      {
-        SCITT_DEBUG("Verify submitted claim");
-        std::tie(claim_profile, phdr, uhdr) = verifier->verify_claim(
-          body, ctx.tx, host_time, DID_RESOLUTION_CACHE_EXPIRY, cfg);
-      }
-      catch (const did::DIDMethodNotSupportedError& e)
-      {
-        SCITT_DEBUG("Unsupported DID method: {}", e.what());
-        throw BadRequestError(errors::DIDMethodNotSupported, e.what());
-      }
-      catch (const verifier::VerificationError& e)
-      {
-        SCITT_DEBUG("Claim verification failed: {}", e.what());
-        throw BadRequestError(errors::InvalidInput, e.what());
-      }
-
-      if (cfg.policy.policy_script.has_value())
-      {
-        const auto policy_violation_reason = check_for_policy_violations(
-          cfg.policy.policy_script.value(),
-          "configured_policy",
-          claim_profile,
-          phdr);
-        if (policy_violation_reason.has_value())
-        {
-          SCITT_DEBUG(
-            "Policy check failed: {}", policy_violation_reason.value());
-          throw BadRequestError(
-            errors::PolicyFailed,
-            fmt::format(
-              "Policy was not met: {}", policy_violation_reason.value()));
-        }
-        SCITT_DEBUG("Policy check passed");
-      }
-      else
-      {
-        if (verifier::contains_cwt_issuer(phdr))
-        {
-          SCITT_DEBUG("No policy applied, but CWT issuer present");
-          throw BadRequestError(
-            errors::PolicyFailed,
-            "Policy was not met: CWT issuer present but no policy configured");
-        }
-        else
-        {
-          SCITT_DEBUG("No policy applied");
-        }
-      }
-
-      ccf::cose::edit::desc::Empty empty_desc;
-      // Strip unprotected headers from the signed statement
-      auto signed_statement =
-        ccf::cose::edit::set_unprotected_header(body, empty_desc);
-
-      // Claims digest is the digest of the input signed statement for now,
-      // but we should default to stripping unprotected headers, and only
-      // allow a selection to pass through, if configured. Accepting all
-      // unprotected headers blindly is unwise.
-      ctx.rpc_ctx->set_claims_digest(
-        ccf::ClaimsDigest::Digest(signed_statement));
-
-      // Store the original COSE_Sign1 message in the KV.
-      SCITT_DEBUG("Store submitted signed statement");
-      auto entry_table = ctx.tx.template rw<EntryTable>(ENTRY_TABLE);
-      entry_table->put(signed_statement);
-
-      SCITT_INFO(
-        "ClaimProfile={} ClaimSizeKb={}", claim_profile, body.size() / 1024);
-    }
-
-    /**
-     * Start an asynchronous claim registration, by triggering a DID resolution
-     * for the specified issuer. When the resolution completes, the claim will
-     * be registered on the ledger.
-     *
-     * This works by creating an asynchronous operation with a callback, and
-     * starting an external subprocess to do the actual resolution. When the
-     * subprocess completes, it invokes the callback URL with the result.
-     * Additionally, the subprocess carries a context bytestring which we use to
-     * carry over some data.
-     */
-    void start_asynchronous_registration(
-      EndpointContext& ctx,
-      timespec host_time,
-      const std::string& issuer,
-      const std::vector<uint8_t>& body)
-    {
-      auto nonce = ccf::ds::to_hex(ENTROPY->random(16));
-
-      DIDFetchContext callback_context{
-        .body = body,
-        .nonce = nonce,
-        .issuer = issuer,
-      };
-      std::string context_json = nlohmann::json(callback_context).dump();
-      std::vector<uint8_t> context_bytes(
-        context_json.begin(), context_json.end());
-      ccf::crypto::Sha256Hash context_digest(context_bytes);
-
-      auto trigger =
-        [this, issuer, nonce, context_bytes](const std::string& callback_url) {
-          SCITT_INFO(
-            "Triggering asynchronous DID fetch for {}, callback {}",
-            issuer,
-            callback_url);
-
-          did::web::DidWebResolver::trigger_asynchronous_resolution(
-            context, callback_url, context_bytes, issuer, nonce);
-        };
-
-      start_asynchronous_operation(
-        host_time, context, ctx, context_digest, trigger);
-    }
-
-=======
->>>>>>> de85b7df
   public:
     AppEndpoints(ccf::AbstractNodeContext& context_) :
       ccf::UserEndpointRegistry(context_)

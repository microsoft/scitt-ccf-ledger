--- conflicted
+++ resolved
@@ -146,16 +146,6 @@
     }
 
 
-<<<<<<< HEAD
-def run(url, nonce, callback_url: str, unattested: bool):
-    fetch = fetch_unattested if unattested else fetch_attested
-    retry = True
-    tries = 0
-    while retry and tries < FETCH_RETRIES:
-        result = fetch(url, nonce)
-        retry = refetchable(result)
-        tries += 1
-=======
 def get_queue_dir(url):
     queue_id = hashlib.sha256(url.encode("utf-8")).hexdigest()
     queue_dir = os.path.join(tempfile.gettempdir(), f"scitt-fetch-queue-{queue_id}")
@@ -212,7 +202,6 @@
         raise e
 
     return is_new_queue
->>>>>>> 72d6d84f
 
 
 def process_requests(url, unattested):
@@ -235,10 +224,14 @@
             # for some servers like GitHub Pages.
             url = url + f"?{request_metadata['nonce']}"
 
-            if unattested:
-                result = fetch_unattested(url, request_metadata["nonce"])
-            else:
-                result = fetch_attested(url, request_metadata["nonce"])
+            fetch = fetch_unattested if unattested else fetch_attested
+            retry = True
+            tries = 0
+            while retry and tries < FETCH_RETRIES:
+                result = fetch(url, request_metadata["nonce"])
+                retry = refetchable(result)
+                tries += 1
+
 
             # Send back the result to the callback URL.
             callback_data = {"result": json.loads(result)}

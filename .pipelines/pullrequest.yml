trigger: none

parameters: # parameters are shown up in ADO UI in a build queue time
- name: debug
  displayName: Enable debug output
  type: boolean
  default: false
- name: CCF_VERSION
  displayName: Target CCF version to build for
  type: string
<<<<<<< HEAD
  default: 6.0.0-dev13
=======
  default: 6.0.0-dev18
>>>>>>> 1647ebe5

variables:
  SCITT_CI: 1 # used in scitt builds and tests
  DEBIAN_FRONTEND: noninteractive # do not expect the user to provide answers to some commands
  SETUPTOOLS_USE_DISTUTILS: stdlib # python recommended fix for ubuntu 22.04
  # Docker image which is used to build and test "virtual" platform https://aka.ms/obpipelines/containers
  LinuxContainerImage: 'ghcr.io/microsoft/ccf/app/dev/virtual:ccf-${{ parameters.CCF_VERSION }}' # implicit default but otherwise could be set like => target: 'linux_build_container'
  CDP_DEFINITION_BUILD_COUNT: $[counter('', 0)] # needed for onebranch.pipeline.version task https://aka.ms/obpipelines/versioning
  # CodeQL settings to target the remote repository instead of this wrapper one
  Codeql.Language: 'cpp,python,javascript'
  Codeql.ADO.Build.Repository.Provider: override # reference another repository
  Codeql.ADO.Build.Repository.Uri: https://github.com/microsoft/scitt-ccf-ledger # reference another repository

resources:
  repositories:
    - repository: templates
      type: git
      name: OneBranch.Pipelines/GovernedTemplates
      ref: refs/heads/main
    - repository: SCITT
      type: github
      endpoint: microsoft
      name: microsoft/scitt-ccf-ledger
      ref: $(Build.SourceBranch)

extends:
  template: v2/OneBranch.NonOfficial.CrossPlat.yml@templates # https://aka.ms/obpipelines/templates
  parameters:
    cloudvault: # https://aka.ms/obpipelines/cloudvault
      enabled: false
    globalSdl: # https://aka.ms/obpipelines/sdl
      perStage:
        sdl_sources:
          checkout_all_repos: true
      tsa:
       enabled: false
      credscan:
        suppressionsFile: $(Build.SourcesDirectory)/.config/CredScanSuppressions.json
      policheck:
        break: true
      codeql: # https://eng.ms/docs/cloud-ai-platform/devdiv/one-engineering-system-1es/1es-docs/codeql/one-branch-codeql
        compiled:
          enabled: true
    stages:
    - stage: setup
      jobs:
      - job: setup
        pool:
          type: linux
        variables:
          ob_outputDirectory: '$(Build.SourcesDirectory)/out' # this directory is uploaded to pipeline artifacts, reddog and cloudvault. More info at https://aka.ms/obpipelines/artifacts
        steps:
        - task: onebranch.pipeline.version@1 # generates automatic version. For other versioning options check https://aka.ms/obpipelines/versioning
          displayName: Setup BuildNumber
          inputs:
            system: 'Patch'
            major: '1'
            minor: '0'
            name: scitt-ccf-ledger

    - stage: test_virtual_vm_build
      jobs:
      - job: format
        displayName: Code Formatting
        pool:
          type: linux
        variables:
          ob_outputDirectory: $(Build.SourcesDirectory)/out
        steps:
        - checkout: SCITT
          path: s/
          submodules: recursive
          lfs: false
        - template: .pipelines/ado_pipauth.yml@self
        - script: $(Build.SourcesDirectory)/scripts/ci-checks.sh
          displayName: "CI checks"

      - template: .pipelines/local_virtual_build.yml@self # https://learn.microsoft.com/en-us/azure/devops/pipelines/process/templates?view=azure-devops&pivots=templates-includes#use-other-repositories
        parameters:
          Name: clang_tidy
          DisplayName: Clang tidy
          RunTests: false
          Environment:
            CMAKE_BUILD_TYPE: Debug
            ENABLE_CLANG_TIDY: ON
          InstallPackages: [ clang-tidy-10 ]

      - template: .pipelines/local_virtual_build.yml@self
        parameters:
          Name: test_virtual
          DisplayName: Build and test (Virtual)
          Environment:
            CMAKE_BUILD_TYPE: Debug

    - stage: test_virtual_docker_build
      jobs:
      - job: test_virtual_docker
        pool:
          type: linux
          isCustom: true
          name: scitt-dc-pool
        variables:
          ob_outputDirectory: $(Build.SourcesDirectory)/out
          PLATFORM: virtual
          CXXFLAGS: -ferror-limit=0
          NINJA_FLAGS: -k 0
        steps:
          - checkout: SCITT
            path: s/
            submodules: recursive
            fetchTags: true
            fetchDepth: 0
            lfs: false
          - script: ./docker/build.sh
            displayName: Build virtual with Docker
          - template: .pipelines/python.yml@self
          - script: ./run_functional_tests.sh
            displayName: Run Functional Tests
            env:
              PLATFORM: virtual
              DOCKER: 1
              ELEVATE_PRIVILEGES: true

    - stage: snp_build
      jobs:
      - job: snp_build
        pool:
          type: linux
        variables:
          ob_outputDirectory: $(Build.SourcesDirectory)/out
          PLATFORM: snp
          CXXFLAGS: -ferror-limit=0
          NINJA_FLAGS: -k 0 
          LinuxContainerImage: 'ghcr.io/microsoft/ccf/app/dev/snp:ccf-${{ parameters.CCF_VERSION }}'
        steps:
          - checkout: SCITT
            path: s/
            submodules: recursive
            fetchTags: true
            fetchDepth: 0
            lfs: false
          - script: ./build.sh
            displayName: Build snp
            env:
              PLATFORM: snp
              BUILD_TESTS: OFF
    
    - stage: snp_docker_build
      jobs:
      - job: snp_docker_build
        pool:
          type: linux
          isCustom: true
          name: scitt-dc-pool
        variables:
          ob_outputDirectory: $(Build.SourcesDirectory)/out
          PLATFORM: snp
          CXXFLAGS: -ferror-limit=0
          NINJA_FLAGS: -k 0 
        steps:
          - checkout: SCITT
            path: s/
            submodules: recursive
            fetchTags: true
            fetchDepth: 0
            lfs: false
          - script: ./docker/build.sh
            displayName: Build snp with Docker
            env:
              PLATFORM: snp<|MERGE_RESOLUTION|>--- conflicted
+++ resolved
@@ -8,11 +8,7 @@
 - name: CCF_VERSION
   displayName: Target CCF version to build for
   type: string
-<<<<<<< HEAD
-  default: 6.0.0-dev13
-=======
   default: 6.0.0-dev18
->>>>>>> 1647ebe5
 
 variables:
   SCITT_CI: 1 # used in scitt builds and tests
